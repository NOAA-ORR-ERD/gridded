--- conflicted
+++ resolved
@@ -1,10 +1,11 @@
 # requirements for the gridded package
 # the goal is to have it work accross as wide a range of verions as possible
 
-<<<<<<< HEAD
 # requires python, but if you leve it out, it will use python already in
 # the conda environment, rather than upgrading
 # python>=2.7.*
 numpy>=1.11.*
 scipy
 netcdf4
+cell_tree2d
+
