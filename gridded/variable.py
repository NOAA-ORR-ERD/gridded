from __future__ import absolute_import, division, print_function, unicode_literals

from textwrap import dedent
import collections
import hashlib
from functools import wraps
import os

import numpy as np
import netCDF4 as nc4

from gridded.utilities import get_dataset, _reorganize_spatial_data,\
    _align_results_to_spatial_data
from gridded.grids import Grid, Grid_U, Grid_S, Grid_R
from gridded.depth import Depth
from gridded.time import Time

<<<<<<< HEAD
# import pdb
=======
import hashlib
from functools import wraps
import pdb
import logging
>>>>>>> 0ee77daa

log = logging.getLogger(__name__)

class Variable(object):
    """
    Variable object: represents a field of values associated with the grid.

    Abstractly, it is usually a scalar physical property such a temperature,
    salinity that varies over a the domain of the model.


    This more or less maps to a variable in a netcdf file, but does not have
    to come form a netcdf file, and this provides and abstraction where the
    user can access the value in world coordinates, interpolated from the grid.

    It holds a reference to its own grid object, and its data.
    """
    default_names = []
    cf_names = []
    _def_count = 0

    _default_component_types = {'time': Time,
                                'grid': Grid,
                                'depth': Depth}

    def __init__(self,
                 name=None,
                 units=None,
                 time=None,
                 data=None,
                 grid=None,
                 depth=None,
                 data_file=None,
                 grid_file=None,
                 dataset=None,
                 varname=None,
                 fill_value=0,
                 attributes=None,
                 **kwargs):
        '''
        This class represents a phenomenon using gridded data

        :param name: Name
        :type name: string

        :param units: Units
        :type units: string

        :param time: Time axis of the data
        :type time: list of datetime.datetime, netCDF4 Variable, or Time object

        :param data: Underlying data source
        :type data: array-like object such as netCDF4.Variable or numpy.ndarray

        :param grid: Grid that the data corresponds with
        :type grid: GRid object (pysgrid or pyugrid or )

        :param data_file: Name of data source file
        :type data_file: string

        :param grid_file: Name of grid source file
        :type grid_file: string

        :param varname: Name of the variable in the data source file
        :type varname: string

        :param fill_value: the fill value used for undefined data

        :param attributes: attributes associated with the VAriable
                           (analogous to netcdf variable attributes)
        :type attributes: dict of key:value pairs
        '''

#         if any([grid is None, data is None]):
#             raise ValueError("Grid and Data must be defined")
#         if not hasattr(data, 'shape'):
#             if grid.infer_location is None:
#                 raise ValueError('Data must be able to fit to the grid')

        self.grid = grid
        self.depth = depth
        self.name = self._units = self._time = self._data = None

        self.name = name
        self.units = units
        self.data = data
        self.time = time if time is not None else self._default_component_types['time'].constant_time()
        self.data_file = data_file
        self.grid_file = grid_file
        self.varname = varname
        self._result_memo = collections.OrderedDict()
        self.fill_value = fill_value

        self.attributes = {} if attributes is None else attributes
        # if the data is a netcdf variable, pull the attributes from there
        try:
            for attr in self.data.ncattrs():
                self.attributes[attr] = data.getncattr(attr)
        except AttributeError:  # must not be a netcdf variable
            pass                # so just use what was passed in.

#         for k in kwargs:
#             setattr(self, k, kwargs[k])


    @classmethod
    def from_netCDF(cls,
                    filename=None,
                    varname=None,
                    grid_topology=None,
                    name=None,
                    units=None,
                    time=None,
                    time_origin=None,
                    grid=None,
                    depth=None,
                    dataset=None,
                    data_file=None,
                    grid_file=None,
                    load_all=False,
                    fill_value=0,
                    **kwargs
                    ):
        '''
        Allows one-function creation of a Variable from a file.

        :param filename: Default data source. Parameters below take precedence
        :param varname: Name of the variable in the data source file
        :param grid_topology: Description of the relationship between grid attributes and variable names.
        :param name: Name of property
        :param units: Units
        :param time: Time axis of the data
        :param data: Underlying data source
        :param grid: Grid that the data corresponds with
        :param depth: Depth axis object
        :param dataset: Instance of open Dataset
        :param data_file: Name of data source file
        :param grid_file: Name of grid source file
        :type filename: string
        :type varname: string
        :type grid_topology: {string : string, ...}
        :type name: string
        :type units: string
        :type time: [] of datetime.datetime, netCDF4 Variable, or Time object
        :type data: netCDF4.Variable or numpy.array
        :type grid: pysgrid or pyugrid
        :type depth: Depth, S_Depth or L_Depth
        :type dataset: netCDF4.Dataset
        :type data_file: string
        :type grid_file: string
        '''
        Grid = cls._default_component_types['grid']
        Time = cls._default_component_types['time']
        Depth = cls._default_component_types['depth']
        if filename is not None:
            data_file = filename
            grid_file = filename

        ds = None
        dg = None
        if dataset is None:
            if grid_file == data_file:
                ds = dg = get_dataset(grid_file)
            else:
                ds = get_dataset(data_file)
                dg = get_dataset(grid_file)
        else:
            if grid_file is not None:
                dg = get_dataset(grid_file)
            else:
                dg = dataset
            ds = dataset
        if data_file is None:
            data_file = os.path.split(ds.filepath())[-1]

        if grid is None:
            grid = Grid.from_netCDF(grid_file,
                                    dataset=dg,
                                    grid_topology=grid_topology)
        if varname is None:
            varname = cls._gen_varname(data_file,
                                       dataset=ds)
            if varname is None:
                raise NameError('Default current names are not in the data file, '
                                'must supply variable name')
        data = ds[varname]
        if name is None:
            name = cls.__name__ + str(cls._def_count)
            cls._def_count += 1
        if units is None:
            try:
                units = data.units
            except AttributeError:
                units = None
        if time is None:
            time = Time.from_netCDF(filename=data_file,
                                    dataset=ds,
                                    datavar=data)
            if time_origin is not None:
                time = Time(data=time.data,
                            filename=time.filename,
                            varname=time.varname,
                            origin=time_origin)
        if depth is None:
            if (isinstance(grid, (Grid_S, Grid_R)) and len(data.shape) == 4 or
                    isinstance(grid, Grid_U) and len(data.shape) == 3):
                depth = Depth.from_netCDF(grid_file,
                                          dataset=dg,
                                          )
#             if len(data.shape) == 4 or (len(data.shape) == 3 and time is None):
#                 from gnome.environment.environment_objects import S_Depth
#                 depth = S_Depth.from_netCDF(grid=grid,
#                                             depth=1,
#                                             data_file=data_file,
#                                             grid_file=grid_file,
#                                             **kwargs)
        if load_all:
            data = data[:]
        return cls(name=name,
                   units=units,
                   time=time,
                   data=data,
                   grid=grid,
                   depth=depth,
                   grid_file=grid_file,
                   data_file=data_file,
                   fill_value=fill_value,
                   varname=varname,
                   **kwargs)

    def __str__(self):
        return self.__repr__()

    def __repr__(self):
        return ('{0.__class__.__module__}.{0.__class__.__name__}('
                'name="{0.name}", '
                'time="{0.time}", '
                'units="{0.units}", '
                'data="{0.data}", '
                ')').format(self)

    @property
    def info(self):
        """
        Information about the variable object
        This could be filled out more
        """
        try:
            std_name = self.attributes['standard_name']
        except KeyError:
            std_name = None
        msg = """
              Variable:
                filename: {0.data_file}
                varname: {0.varname}
                standard name: {1}
                units: {0.units}
                data shape: {0.data.shape}
              """.format(self, std_name)
        return dedent(msg)

    @property
    def time(self):
        return self._time

    @time.setter
    def time(self, t):
        Time = self.__class__._default_component_types['time']
        if t is None:
            self._time = None
            return
        if self.data is not None and len(t) != self.data.shape[0] and len(t) > 1:
            raise ValueError("Data/time interval mismatch")
        if isinstance(t, Time):
            self._time = t
        elif isinstance(t, collections.Iterable) or isinstance(t, nc4.Variable):
            self._time = Time(t)
        else:
            raise ValueError("Time must be set with an iterable container or netCDF variable")

    @property
    def data(self):
        return self._data

    @data.setter
    def data(self, d):
        if self.time is not None and len(d) != len(self.time):
            raise ValueError("Data/time interval mismatch")
        if self.grid is not None and self.grid.infer_location(d) is None:
            raise ValueError("Data/grid shape mismatch. Data shape is {0}, Grid shape is {1}".format(d.shape, self.grid.node_lon.shape))
        self._data = d

    @property
    def units(self):
        '''
        Units of underlying data

        :rtype: string
        '''
        return self._units

    @units.setter
    def units(self, unit):
#         if unit is not None:
#             if not unit_conversion.is_supported(unit):
#                 raise ValueError('Units of {0} are not supported'.format(unit))
        self._units = unit

    @property
    def grid_shape(self):
        if hasattr(self.grid, 'shape'):
            return self.grid.shape
        else:
            return self.grid.node_lon.shape

    @property
    def data_shape(self):
        return self.data.shape

    @property
    def is_data_on_nodes(self):
        return self.grid.infer_location(self._data) == 'node'

    def _get_hash(self, points, time):
        """
        Returns a SHA1 hash of the array of points passed in
        """
        return (hashlib.sha1(points.tobytes()).hexdigest(),
                hashlib.sha1(str(time).encode('utf-8')).hexdigest())

    def _memoize_result(self, points, time, result, D, _copy=False, _hash=None):
        if _copy:
            result = result.copy()
        result.setflags(write=False)
        if _hash is None:
            _hash = self._get_hash(points, time)
        if D is not None and len(D) > 4:
            D.popitem(last=False)
        D[_hash] = result
        D[_hash].setflags(write=False)

    def _get_memoed(self, points, time, D, _copy=False, _hash=None):
        if _hash is None:
            _hash = self._get_hash(points, time)
        if (D is not None and _hash in D):
            return D[_hash].copy() if _copy else D[_hash]
        else:
            return None

    def center_values(self, time, units=None, extrapolate=False):
        # NOT COMPLETE
        if not extrapolate:
            self.time.valid_time(time)
        if len(self.time) == 1:
            if len(self.data.shape) == 2:
                if isinstance(self.grid, Grid_S):
                    # curv grid
                    value = self.data[0:1:-2, 1:-2]
                else:
                    value = self.data
        else:
            centers = self.grid.get_center_points()
            value = self.at(centers, time, units)
        return value

    @property
    def dimension_ordering(self):
        '''
        Returns a list that describes the dimensions of the property's data.
        If a dimension_ordering is assigned, it will continue to use that.
        If no dimension_ordering is set, then a default ordering will be generated
        based on the object properties and data shape.

        For example, if the data has 4 dimensions and is represented by a
        Grid_S (structured grid), and the Variable has a depth and time assigned,
        then the assumed ordering is ['time','depth','lon','lat']

        If the data has 3 dimensions, self.grid is a Grid_S, and self.time is None,
        then the ordering is ['depth','lon','lat']
        If the data has 3 dimensions, self.grid is a Grid_U, the ordering is
        ['time','depth','ele']
        '''
        if not hasattr(self, '_order'):
            self._order = None
        if self._order is not None:
            return self._order
        else:
            if isinstance(self.grid, (Grid_S, Grid_R)):
                order = ['time', 'depth', 'lon', 'lat']
            else:
                order = ['time', 'depth', 'ele']
            ndim = len(self.data.shape)
            diff = len(order) - ndim
            if diff == 0:
                return order
            elif diff == 1:
                if self.time is not None:
                    del order[1]
                elif self.depth is not None:
                    del order[0]
                else:
                    raise ValueError('Generated ordering too short to fit data. '
                                     'Time or depth must not be None')
            elif diff == 2:
                order = order[2:]
            else:
                raise ValueError('Too many/too few dimensions ndim={0}'.format(ndim))
            return order

    @dimension_ordering.setter
    def dimension_ordering(self, order):
        self._order = order

#     @profile
    def at(self,
           points,
           time,
           units=None,
           extrapolate=False,
           _hash=None,
           _mem=True,
           _auto_align=True,
           unmask=False,
           **kwargs):
        """
        Find the value of the property at positions P at time T

        :param points: Coordinates to be queried (P)
        :type points: Nx2 array of double

        :param time: The time at which to query these points (T)
        :type time: datetime.datetime object

        :param units: units the values will be returned in (or converted to)
        :type units: string such as ('m/s', 'knots', etc)

        :param extrapolate: if True, extrapolation will be supported

        :type extrapolate: boolean (True or False)

        :return: returns a Nx1 array of interpolated values
        :rtype: double
        """
        pts = _reorganize_spatial_data(points)

        if _hash is None:
            _hash = self._get_hash(pts, time)

        if _mem:
            res = self._get_memoed(pts, time, self._result_memo, _hash=_hash)
            if res is not None:
                return res

        order = self.dimension_ordering
        if order[0] == 'time':
            value = self._time_interp(pts, time, extrapolate, _mem=_mem, _hash=_hash, **kwargs)
        elif order[0] == 'depth':
            value = self._depth_interp(pts, time, extrapolate, _mem=_mem, _hash=_hash, **kwargs)
        else:
            value = self._xy_interp(pts, time, extrapolate, _mem=_mem, _hash=_hash, **kwargs)

        if _auto_align == True:
            value = _align_results_to_spatial_data(value.copy(), points)

        if isinstance(value, np.ma.MaskedArray):
            np.ma.set_fill_value(value, self.fill_value)
        if unmask:
            value = np.ma.filled(value)

        if _mem:
            self._memoize_result(pts, time, value, self._result_memo, _hash=_hash)
        return value

    def _xy_interp(self, points, time, extrapolate, slices=(), **kwargs):
        '''
        Uses the py(s/u)grid interpolation to determine the values at the points, and returns it
        :param points: Coordinates to be queried (3D)
        :param time: Time of the query
        :param extrapolate: Turns extrapolation on or off
        :param slices: describes how the data needs to be sliced to reach the appropriate dimension
        :type points: Nx3 array of double
        :type time: datetime.datetime object
        :type extrapolate: boolean
        :type slices: tuple of integers or slice objects
        '''
        _hash = kwargs['_hash'] if '_hash' in kwargs else None
        units = kwargs['units'] if 'units' in kwargs else None
        value = self.grid.interpolate_var_to_points(points[:, 0:2], self.data, _hash=self._get_hash(points[:,0:2], time), slices=slices, _memo=True)
        return value

    def _time_interp(self, points, time, extrapolate, slices=(), **kwargs):
        '''
        Uses the Time object to interpolate the result of the next level of interpolation, as specified
        by the dimension_ordering attribute.
        :param points: Coordinates to be queried (3D)
        :param time: Time of the query
        :param extrapolate: Turns extrapolation on or off
        :param slices: describes how the data needs to be sliced to reach the appropriate dimension
        :type points: Nx3 array of double
        :type time: datetime.datetime object
        :type extrapolate: boolean
        :type slices: tuple of integers or slice objects
        '''
        order = self.dimension_ordering
        idx = order.index('time')
        if order[idx + 1] != 'depth':
            val_func = self._xy_interp
        else:
            val_func = self._depth_interp

        if time == self.time.min_time or (extrapolate and time < self.time.min_time):
            # min or before
            return val_func(points, time, extrapolate, slices=(0,), ** kwargs)
        elif time == self.time.max_time or (extrapolate and time > self.time.max_time):
            return val_func(points, time, extrapolate, slices=(-1,), **kwargs)
        else:
            ind = self.time.index_of(time)
            s1 = slices + (ind,)
            s0 = slices + (ind - 1,)
            v0 = val_func(points, time, extrapolate, slices=s0, **kwargs)
            v1 = val_func(points, time, extrapolate, slices=s1, **kwargs)
            alphas = self.time.interp_alpha(time, extrapolate)
            value = v0 + (v1 - v0) * alphas
            return value

    def _depth_interp(self, points, time, extrapolate, slices=(), **kwargs):
        '''
        Uses the Depth object to interpolate the result of the next level of interpolation, as specified
        by the dimension_ordering attribute.
        :param points: Coordinates to be queried (3D)
        :param time: Time of the query
        :param extrapolate: Turns extrapolation on or off
        :param slices: describes how the data needs to be sliced to reach the appropriate dimension
        :type points: Nx3 array of double
        :type time: datetime.datetime object
        :type extrapolate: boolean
        :type slices: tuple of integers or slice objects
        '''
        order = self.dimension_ordering
        idx = order.index('depth')
        if order[idx + 1] != 'time':
            val_func = self._xy_interp
        else:
            val_func = self._time_interp
        indices, alphas = self.depth.interpolation_alphas(points, time, self.data.shape[1:], _hash=kwargs.get('_hash', None), extrapolate=extrapolate)
        if indices is None and alphas is None:
            # all particles are on surface
            return val_func(points, time, extrapolate, slices=slices + (self.depth.surface_index,), **kwargs)
        else:
            min_idx = indices[indices != -1].min() - 1
            max_idx = indices.max()
            values = np.zeros(len(points), dtype=np.float64)
            v0 = val_func(points, time, extrapolate, slices=slices + (min_idx - 1,), **kwargs)
            for idx in range(min_idx + 1, max_idx + 1):
                v1 = val_func(points, time, extrapolate, slices=slices + (idx,), **kwargs)
                pos_idxs = np.where(indices == idx)[0]
                sub_vals = v0 + (v1 - v0) * alphas
                if len(pos_idxs) > 0:
                    values.put(pos_idxs, sub_vals.take(pos_idxs))
                v0 = v1
            underground = (indices == self.depth.bottom_index)
            values[underground] = self.fill_value
            return values

    def transect(self, times, depths, points):
        output_shape = (len(times), len(depths), len(points))
        outarr = np.array(shape=output_shape)
        for t in range(0,len(times)):
            for d in range(0, len(depths)):
                pts = np.array(shape=(len(points),3))
                pts[:,0:2] = points
                pts[:,2] = depths[d]
                layer = d

    @classmethod
    def _gen_varname(cls,
                     filename=None,
                     dataset=None,
                     names_list=None,
                     std_names_list=None):
        """
        Function to find the default variable names if they are not provided.

        :param filename: Name of file that will be searched for variables
        :param dataset: Existing instance of a netCDF4.Dataset
        :type filename: string
        :type dataset: netCDF.Dataset
        :return: List of default variable names, or None if none are found
        """
        df = None
        if dataset is not None:
            df = dataset
        else:
            df = get_dataset(filename)
        if names_list is None:
            names_list = cls.default_names
        if std_names_list is None:
            std_names_list = cls.cf_names
        for n in names_list:
            if n in df.variables.keys():
                return n
        for n in std_names_list:
            for var in df.variables.values():
                if (hasattr(var, 'standard_name') and var.standard_name == n or
                        hasattr(var, 'long_name') and var.long_name == n):
                    return var.name
        raise ValueError("Default names not found.")


class VectorVariable(object):

    default_names = {}
    cf_names = {}
    comp_order=[]

    _def_count = 0

    ''''
    These are the classes which are used when internal components are created
    by default, such as automatically from a file or other python data structure.
    Subclasses of this type may override this to use different classes for it's
    components
    '''
    _default_component_types = {'time': Time,
                                'grid': Grid,
                                'depth': Depth,
                                'variable': Variable}
    def __init__(self,
                 name=None,
                 units=None,
                 time=None,
                 variables=None,
                 grid=None,
                 depth=None,
                 grid_file=None,
                 data_file=None,
                 dataset=None,
                 varnames=None,
                 **kwargs):

        self.name = self._units = self._time = self._variables = None

        self.name = name

        if all([isinstance(v, Variable) for v in variables]):
            if time is not None and not isinstance(time, Time):
                time = Time(time)
            units = variables[0].units if units is None else units
            time = variables[0].time if time is None else time
        if units is None:
            units = variables[0].units
        self._units = units
        if variables is None or len(variables) < 2:
            raise ValueError('Variables must be an array-like of 2 or more Variable objects')
        self.variables = variables
        self._time = time
        unused_args = kwargs.keys() if kwargs is not None else None
        if len(unused_args) > 0:
            kwargs = {}
        if isinstance(self.variables[0], Variable):
            self.grid = self.variables[0].grid if grid is None else grid
            self.depth = self.variables[0].depth if depth is None else depth
            self.grid_file = self.variables[0].grid_file if grid_file is None else grid_file
            self.data_file = self.variables[0].data_file if data_file is None else data_file

        self._result_memo = collections.OrderedDict()
        for i, comp in enumerate(self.__class__.comp_order):
            setattr(self, comp, self.variables[i])

    @classmethod
    def from_netCDF(cls,
                    filename=None,
                    varnames=None,
                    grid_topology=None,
                    name=None,
                    units=None,
                    time=None,
                    time_origin=None,
                    grid=None,
                    depth=None,
                    data_file=None,
                    grid_file=None,
                    dataset=None,
                    load_all=False,
                    variables=None,
                    **kwargs
                    ):
        '''
        Allows one-function creation of a VectorVariable from a file.

        :param filename: Default data source. Parameters below take precedence
        :param varnames: Names of the variables in the data source file
        :param grid_topology: Description of the relationship between grid attributes and variable names.
        :param name: Name of property
        :param units: Units
        :param time: Time axis of the data
        :param data: Underlying data source
        :param grid: Grid that the data corresponds with
        :param dataset: Instance of open Dataset
        :param data_file: Name of data source file
        :param grid_file: Name of grid source file
        :type filename: string
        :type varnames: [] of string
        :type grid_topology: {string : string, ...}
        :type name: string
        :type units: string
        :type time: [] of datetime.datetime, netCDF4 Variable, or Time object
        :type data: netCDF4.Variable or numpy.array
        :type grid: pysgrid or pyugrid
        :type dataset: netCDF4.Dataset
        :type data_file: string
        :type grid_file: string
        '''
        Grid = cls._default_component_types['grid']
        Time = cls._default_component_types['time']
        Variable = cls._default_component_types['variable']
        Depth = cls._default_component_types['depth']
        if filename is not None:
            data_file = filename
            grid_file = filename

        ds = None
        dg = None
        if dataset is None:
            if grid_file == data_file:
                ds = dg = get_dataset(grid_file)
            else:
                ds = get_dataset(data_file)
                dg = get_dataset(grid_file)
        else:
            if grid_file is not None:
                dg = get_dataset(grid_file)
            else:
                dg = dataset
            ds = dataset

        if grid is None:
            grid = Grid.from_netCDF(grid_file,
                                      dataset=dg,
                                      grid_topology=grid_topology)
        if varnames is None:
            varnames = cls._gen_varnames(data_file,
                                         dataset=ds)
            if all([v is None for v in varnames]):
                raise ValueError('No compatible variable names found!')
        if name is None:
            name = cls.__name__ + str(cls._def_count)
            cls._def_count += 1
        data = ds[varnames[0]]
        if time is None:
            time = Time.from_netCDF(filename=data_file,
                                    dataset=ds,
                                    datavar=data)
            if time_origin is not None:
                time = Time(data=time.data, filename=data_file, varname=time.varname, origin=time_origin)
        if depth is None:
            if (isinstance(grid, (Grid_S, Grid_R)) and len(data.shape) == 4 or
                    isinstance(grid, Grid_U) and len(data.shape) == 3):
                depth = Depth.from_netCDF(grid_file,
                                          dataset=dg,
                                          )

#         if depth is None:
#             if (isinstance(grid, Grid_S) and len(data.shape) == 4 or
#                         (len(data.shape) == 3 and time is None) or
#                     (isinstance(grid, Grid_U) and len(data.shape) == 3 or
#                         (len(data.shape) == 2 and time is None))):
#                 from gnome.environment.environment_objects import S_Depth
#                 depth = S_Depth.from_netCDF(grid=grid,
#                                             depth=1,
#                                             data_file=data_file,
#                                             grid_file=grid_file,
#                                             **kwargs)
        if variables is None:
            variables = []
            for vn in varnames:
                if vn is not None:
                    variables.append(Variable.from_netCDF(filename=filename,
                                                          varname=vn,
                                                          grid_topology=grid_topology,
                                                          units=units,
                                                          time=time,
                                                          grid=grid,
                                                           depth=depth,
                                                          data_file=data_file,
                                                          grid_file=grid_file,
                                                          dataset=ds,
                                                          load_all=load_all,
                                                          **kwargs))
        if units is None:
            units = [v.units for v in variables]
            if all(u == units[0] for u in units):
                units = units[0]
        return cls(name=name,
                   filename=filename,
                   varnames=varnames,
                   grid_topology=grid_topology,
                   units=units,
                   time=time,
                   grid=grid,
                   depth=depth,
                   variables=variables,
                   data_file=data_file,
                   grid_file=grid_file,
                   dataset=ds,
                   load_all=load_all,
                   **kwargs)

    @classmethod
    def _gen_varnames(cls,
                      filename=None,
                      dataset=None,
                      names_dict=None,
                      std_names_dict=None):
        """
        Function to find the default variable names if they are not provided.

        :param filename: Name of file that will be searched for variables
        :param dataset: Existing instance of a netCDF4.Dataset
        :type filename: string
        :type dataset: netCDF.Dataset
        :return: dict of component to name mapping (eg {'u': 'water_u', 'v': 'water_v', etc})
        """
        df = None
        if dataset is not None:
            df = dataset
        else:
            df = get_dataset(filename)
        if names_dict is None:
            names_dict = cls.default_names
        if std_names_dict is None:
            std_names_dict = cls.cf_names
        rd = {}
        for k in cls.comp_order:
            v = names_dict[k] if k in names_dict else []
            for n in v:
                if n in df.variables.keys():
                    rd[k] = n
                    continue
            if k not in rd.keys():
                rd[k] = None
        for k in cls.comp_order:
            v = std_names_dict[k] if k in std_names_dict else []
            if rd[k] is None:
                for n in v:
                    for var in df.variables.values():
                        if (hasattr(var, 'standard_name') and var.standard_name == n or
                                hasattr(var, 'long_name') and var.long_name == n):
                            rd[k] = var.name
                            break
        return collections.namedtuple('varnames', cls.comp_order)(**rd)

    def __str__(self):
        return self.__repr__()

    def __repr__(self):
        return ('{0.__class__.__module__}.{0.__class__.__name__}('
                'name="{0.name}", '
                'time="{0.time}", '
                'units="{0.units}", '
                'variables="{0.variables}", '
                'grid="{0.grid}", '
                ')').format(self)

    @property
    def is_data_on_nodes(self):
        return self.grid.infer_location(self.variables[0].data) == 'node'

    @property
    def time(self):
        return self._time

    @time.setter
    def time(self, t):
        Time = self.__class__._default_component_types['time']
        if self.variables is not None:
            for v in self.variables:
                try:
                    v.time = t
                except ValueError as e:
                    raise ValueError('''Time was not compatible with variables.
                    Set variables attribute to None to allow changing other attributes
                    Original error: {0}'''.format(str(e)))
        if isinstance(t, Time):
            self._time = t
        elif isinstance(t, collections.Iterable) or isinstance(t, nc4.Variable):
            self._time = Time(t)
        else:
            raise ValueError("Time must be set with an iterable container or netCDF variable")

    @property
    def units(self):
        '''
        Units of underlying data

        :rtype: string
        '''
        if hasattr(self._units, '__iter__'):
            if len(set(self._units)) > 1:
                return self._units
            else:
                return self._units[0]
        else:
            return self._units

    @units.setter
    def units(self, unit):
        self._units = unit
        if self.variables is not None:
            for v in self.variables:
                v.units = unit

    @property
    def varnames(self):
        '''
        Names of underlying variables

        :rtype: [] of strings
        '''
        return [v.varname if hasattr(v, 'varname') else v.name for v in self.variables]

    @property
    def data_shape(self):
        if self.variables is not None:
            return self.variables[0].data.shape
        else:
            return None

    def _get_hash(self, points, time):
        """
        Returns a SHA1 hash of the array of points passed in
        """
        return (hashlib.sha1(points.tobytes()).hexdigest(),
                hashlib.sha1(str(time).encode('utf-8')).hexdigest())

    def _memoize_result(self, points, time, result, D, _copy=True, _hash=None):
        if _copy:
            result = result.copy()
        result.setflags(write=False)
        if _hash is None:
            _hash = self._get_hash(points, time)
        if D is not None and len(D) > 8:
            D.popitem(last=False)
        D[_hash] = result

    def _get_memoed(self, points, time, D, _copy=True, _hash=None):
        if _hash is None:
            _hash = self._get_hash(points, time)
        if (D is not None and _hash in D):
            return D[_hash].copy() if _copy else D[_hash]
        else:
            return None

    def at(self, points, time, units=None, extrapolate=False, memoize=True, _hash=None, _auto_align=True, **kwargs):
        pts = _reorganize_spatial_data(points)
        mem = memoize
        if hash is None:
            _hash = self._get_hash(points, time)

        if mem:
            res = self._get_memoed(points, time, self._result_memo, _hash=_hash)
            if res is not None:
                return res

        value = np.column_stack([var.at(points=points,
                                        time=time,
                                        units=units,
                                        extrapolate=extrapolate,
                                        memoize=memoize,
                                        _hash=_hash,
                                        **kwargs) for var in self.variables])

        if _auto_align == True:
            value = _align_results_to_spatial_data(value.copy(), points)

        if mem:
            self._memoize_result(points, time, value, self._result_memo, _hash=_hash)

        return value

    @classmethod
    def _get_shared_vars(cls, *sh_args):
        default_shared = ['dataset', 'data_file', 'grid_file', 'grid']
        if len(sh_args) != 0:
            shared = sh_args
        else:
            shared = default_shared

        def getvars(func):
            @wraps(func)
            def wrapper(*args, **kws):
                def _mod(n):
                    k = kws
                    s = shared
                    return (n in s) and ((n not in k) or (n in k and k[n] is None))

                if 'filename' in kws and kws['filename'] is not None:
                    kws['data_file'] = kws['grid_file'] = kws['filename']
                ds = dg =  None
                if _mod('dataset'):
                    if 'grid_file' in kws and 'data_file' in kws:
                        if kws['grid_file'] == kws['data_file']:
                            ds = dg = get_dataset(kws['grid_file'])
                        else:
                            ds = get_dataset(kws['data_file'])
                            dg = get_dataset(kws['grid_file'])
                    kws['dataset'] = ds
                else:
                    if 'grid_file' in kws and kws['grid_file'] is not None:
                        dg = get_dataset(kws['grid_file'])
                    else:
                        dg = kws['dataset']
                    ds = kws['dataset']
                if _mod('grid'):
                    gt = kws.get('grid_topology', None)
                    kws['grid'] = Grid.from_netCDF(kws['filename'], dataset=dg, grid_topology=gt)
                if kws.get('varnames', None) is None:
                    varnames = cls._gen_varnames(kws['data_file'],
                                                 dataset=ds)
#                 if _mod('time'):
#                     time = Time.from_netCDF(filename=kws['data_file'],
#                                             dataset=ds,
#                                             varname=data)
#                     kws['time'] = time
                return func(*args, **kws)
            return wrapper
        return getvars<|MERGE_RESOLUTION|>--- conflicted
+++ resolved
@@ -15,16 +15,10 @@
 from gridded.depth import Depth
 from gridded.time import Time
 
-<<<<<<< HEAD
-# import pdb
-=======
-import hashlib
-from functools import wraps
-import pdb
 import logging
->>>>>>> 0ee77daa
 
 log = logging.getLogger(__name__)
+
 
 class Variable(object):
     """
