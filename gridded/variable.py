from textwrap import dedent
import collections
import hashlib
from functools import wraps
import os
import numpy as np
import netCDF4 as nc4

from gridded.utilities import (get_dataset,
                               _reorganize_spatial_data,
                               _align_results_to_spatial_data,
                               asarraylike,
                               search_dataset_for_variables_by_varname)
from gridded import VALID_LOCATIONS
from gridded.grids import Grid, Grid_U, Grid_S, Grid_R
from gridded.depth import Depth
from gridded.time import Time

import logging

log = logging.getLogger(__name__)


class Variable(object):
    """
    Variable object: represents a field of values associated with the grid.

    Abstractly, it is usually a scalar physical property such a temperature,
    salinity that varies over a the domain of the model.

    This more or less maps to a variable in a netcdf file, but does not have
    to come form a netcdf file, and this provides and abstraction where the
    user can access the value in world coordinates, interpolated from the grid.

    It holds a reference to its own grid object, and its data.
    """
    default_names = []
    cf_names = []
    _def_count = 0

    _default_component_types = {'time': Time,
                                'grid': Grid,
                                'depth': Depth}

    def __init__(self,
                 name=None,
                 units=None,
                 time=None,
                 data=None,
                 grid=None,
                 depth=None,
                 data_file=None,
                 grid_file=None,
                 dataset=None,
                 varname=None,
                 fill_value=0,
                 location=None,
                 attributes=None,
                 **kwargs):
        '''
        This class represents a phenomenon using gridded data

        :param name: Name
        :type name: string

        :param units: Units
        :type units: string

        :param time: Time axis of the data
        :type time: list of datetime.datetime, netCDF4 Variable, or Time object

        :param data: Underlying data source
        :type data: array-like object such as netCDF4.Variable or numpy.ndarray

        :param grid: Grid that the data corresponds with
        :type grid: Grid object (pysgrid or pyugrid or )

        :param data_file: Name of data source file
        :type data_file: string

        :param grid_file: Name of grid source file
        :type grid_file: string

        :param varname: Name of the variable in the data source file
        :type varname: string

        :param fill_value: the fill value used for undefined data

        :param location: location on the grid -- possible values
                         depend on the grid type
        :type location: str

        :param attributes: attributes associated with the Variable
                           (analogous to netcdf variable attributes)
        :type attributes: dict of key:value pairs
        '''

#         if any([grid is None, data is None]):
#             raise ValueError("Grid and Data must be defined")
#         if not hasattr(data, 'shape'):
#             if grid.infer_location is None:
#                 raise ValueError('Data must be able to fit to the grid')

        self.grid = grid
        self.depth = depth
        self.name = self._units = self._time = self._data = None

        self.name = name
        self.units = units
        self.location = location
        self.data = data
        self.time = time if time is not None else self._default_component_types['time'].constant_time()
        self.data_file = data_file
        # the "main" filename for a Varibale should be the grid data.
        self.filename = data_file
        self.grid_file = grid_file
        self.varname = varname
        self._result_memo = collections.OrderedDict()
        self.fill_value = fill_value

        self.attributes = {} if attributes is None else attributes
        # if the data is a netcdf variable, pull the attributes from there
        try:
            for attr in self.data.ncattrs():
                self.attributes[attr] = data.getncattr(attr)
        except AttributeError:  # must not be a netcdf variable
            pass                # so just use what was passed in.

#         for k in kwargs:
#             setattr(self, k, kwargs[k])


    @classmethod
    def from_netCDF(cls,
                    filename=None,
                    varname=None,
                    grid_topology=None,
                    name=None,
                    units=None,
                    time=None,
                    time_origin=None,
                    grid=None,
                    depth=None,
                    dataset=None,
                    data_file=None,
                    grid_file=None,
                    location=None,
                    load_all=False,  # Do we need this? I think not --- maybe a method to fully load later if wanted.
                    fill_value=0,
                    **kwargs
                    ):
        '''
        Allows one-function creation of a Variable from a file.

        :param filename: Default data source. Has lowest priority.
                         If dataset, grid_file, or data_file are provided,
                         this function uses them first
        :type filename: string

        :param varname: Explicit name of the data in the data source file.
                        Equivalent to the key used to look the item up
                        directly eg 'ds["lon_u"]' for a netCDF4 Dataset.
        :type varname: string

        :param grid_topology: Description of the relationship between grid
                              attributes and variable names.
        :type grid_topology: {string : string, ...}

        :param name: Name of this object
        :type name: string

        :param units: string such as 'm/s'
        :type units: string

        :param time: Time axis of the data. May be a constructed ``gridded.Time``
                     object, or collection of datetime.datetime objects
        :type time: [] of datetime.datetime, netCDF4 Variable, or Time object

        :param data: Underlying data object. May be any array-like,
                     including netCDF4 Variable, etc
        :type data: netCDF4.Variable or numpy.array

        :param grid: Grid that the data corresponds to
        :type grid: pysgrid or pyugrid

        :param location: The feature where the data aligns with the grid.
        :type location: string

        :param depth: Depth axis object from ``gridded.depth``
        :type depth: Depth, S_Depth or L_Depth

        :param dataset: Instance of open netCDF4.Dataset
        :type dataset: netCDF4.Dataset

        :param data_file: Name of data source file, if data and grid files are separate
        :type data_file: string

        :param grid_file: Name of grid source file, if data and grid files are separate
        :type grid_file: string
        '''

        Grid = cls._default_component_types['grid']
        Time = cls._default_component_types['time']
        Depth = cls._default_component_types['depth']
        if filename is not None:
            data_file = filename
            grid_file = filename

        ds = None
        dg = None
        if dataset is None:
            if grid_file == data_file:
                ds = dg = get_dataset(grid_file)
            else:
                ds = get_dataset(data_file)
                dg = get_dataset(grid_file)
        else:
            if grid_file is not None:
                dg = get_dataset(grid_file)
            else:
                dg = dataset
            ds = dataset
        if data_file is None:
            data_file = os.path.split(ds.filepath())[-1]

        if grid is None:
            grid = Grid.from_netCDF(grid_file,
                                    dataset=dg,
                                    grid_topology=grid_topology)
        if varname is None:
            varname = cls._gen_varname(data_file,
                                       dataset=ds)
            if varname is None:
                raise NameError('Default current names are not in the data file, '
                                'must supply variable name')
        data = ds.variables[varname]
        if name is None:
            name = cls.__name__ + str(cls._def_count)
            cls._def_count += 1
        if units is None:
            try:
                units = data.units
            except AttributeError:
                units = None
        if time is None:
            time = Time.from_netCDF(filename=data_file,
                                    dataset=ds,
                                    datavar=data)
            if time_origin is not None:
                time = Time(data=time.data,
                            filename=time.filename,
                            varname=time.varname,
                            origin=time_origin)
        if depth is None:
            if (isinstance(grid, (Grid_S, Grid_R)) and len(data.shape) == 4 or
                    isinstance(grid, Grid_U) and len(data.shape) == 3):
                depth = Depth.from_netCDF(grid_file=dg,
                                          data_file=ds,
                                          **kwargs
                                          )
        if location is None:
            if hasattr(data, 'location'):
                location = data.location
#             if len(data.shape) == 4 or (len(data.shape) == 3 and time is None):
#                 from gnome.environment.environment_objects import S_Depth
#                 depth = S_Depth.from_netCDF(grid=grid,
#                                             depth=1,
#                                             data_file=data_file,
#                                             grid_file=grid_file,
#                                             **kwargs)
        if load_all:
            data = data[:]
        return cls(name=name,
                   units=units,
                   time=time,
                   data=data,
                   grid=grid,
                   depth=depth,
                   grid_file=grid_file,
                   data_file=data_file,
                   fill_value=fill_value,
                   location=location,
                   varname=varname,
                   **kwargs)

    def __str__(self):
        return self.__repr__()

    def __repr__(self):
        return ('{0.__class__.__module__}.{0.__class__.__name__}('
                'name="{0.name}", '
                'time="{0.time}", '
                'units="{0.units}", '
                'data="{0.data}", '
                ')').format(self)

    @classmethod
    def constant(cls, value):
        #Sets a Variable up to represent a constant scalar field. The result
        #will return a constant value for all times and places.
        Grid = Grid_S
        Time = cls._default_component_types['time']
        _data = np.full((3,3), value)
        _node_lon = np.array(([-360, 0, 360], [-360, 0, 360], [-360, 0, 360]))
        _node_lat = np.array(([-89.95, -89.95, -89.95], [0, 0, 0], [89.95, 89.95, 89.95]))
        _grid = Grid(node_lon=_node_lon, node_lat=_node_lat)
        _time = Time.constant_time()
        return cls(grid=_grid, time=_time, data=_data, fill_value=value)

    @property
    def location(self):
        if self._location is None and self.data is not None and hasattr(self.data, 'location'):
            return self.data.location
        else:
            return self._location

    @location.setter
    def location(self, location):
        # Fixme: perhaps we need Variable subclasses,
        #        to distingish between variable types.
        if location not in VALID_LOCATIONS:
            raise ValueError("Invalid location: {}, must be one of: {}".format(location, VALID_LOCATIONS))
        self._location = location

    @property
    def info(self):
        """
        Information about the variable object
        This could be filled out more
        """
        try:
            std_name = self.attributes['standard_name']
        except KeyError:
            std_name = None
        msg = """
              Variable:
                filename: {0.filename}
                varname: {0.varname}
                standard name: {1}
                units: {0.units}
                grid: {0.grid}
                data shape: {0.data.shape}
              """.format(self, std_name)
        return dedent(msg)

    @property
    def time(self):
        return self._time

    @time.setter
    def time(self, t):
        Time_class = self.__class__._default_component_types['time']
        if t is None:
            self._time = None
            return
        if self.data is not None and len(t) != self.data.shape[0] and len(t) > 1:
            raise ValueError("Data/time interval mismatch")
        if isinstance(t, Time_class):
            self._time = t
        elif isinstance(t, collections.Iterable) or isinstance(t, nc4.Variable):
            self._time = Time_class(t)
        else:
            raise ValueError("Time must be set with an iterable container or netCDF variable")

    @property
    def data(self):
        return self._data

    @data.setter
    def data(self, d):
        d = asarraylike(d)
        # Fixme: maybe all this checking should be done when it gets added to the Dataset??
        if self.time is not None and len(d) != len(self.time):
            raise ValueError("Data/time interval mismatch")
        ## fixme: we should check Depth, too.
        # if self.grid is not None and self.grid.infer_location(d) is None:
        #     raise ValueError("Data/grid shape mismatch. Data shape is {0}, Grid shape is {1}".format(d.shape, self.grid.node_lon.shape))
        if self.grid is not None:  # if there is not a grid, we can't check this
            if self.location is None:  # not set, let's try to figure it out
                self.location = self.grid.infer_location(d)
            if self.location is None:
                raise ValueError("Data/grid shape mismatch: Data shape is {0}, "
                                 "Grid shape is {1}".format(d.shape, self.grid.node_lon.shape))
        self._data = d


    @property
    def units(self):
        '''
        Units of underlying data

        :rtype: string
        '''
        return self._units

    @units.setter
    def units(self, unit):
#         if unit is not None:
#             if not unit_conversion.is_supported(unit):
#                 raise ValueError('Units of {0} are not supported'.format(unit))
        self._units = unit

    @property
    def grid_shape(self):
        if hasattr(self.grid, 'shape'):
            return self.grid.shape
        else:
            return self.grid.node_lon.shape

    @property
    def data_shape(self):
        return self.data.shape

    @property
    def is_data_on_nodes(self):
        return self.grid.infer_location(self._data) == 'node'

    def _get_hash(self, points, time):
        """
        Returns a SHA1 hash of the array of points passed in
        """
        return (hashlib.sha1(points.tobytes()).hexdigest(),
                hashlib.sha1(str(time).encode('utf-8')).hexdigest())

    def _memoize_result(self, points, time, result, D, _copy=False, _hash=None):
        if _copy:
            result = result.copy()
        result.setflags(write=False)
        if _hash is None:
            _hash = self._get_hash(points, time)
        if D is not None and len(D) > 4:
            D.popitem(last=False)
        D[_hash] = result
        D[_hash].setflags(write=False)

    def _get_memoed(self, points, time, D, _copy=False, _hash=None):
        if _hash is None:
            _hash = self._get_hash(points, time)
        if (D is not None and _hash in D):
            return D[_hash].copy() if _copy else D[_hash]
        else:
            return None

    def center_values(self, time, units=None, extrapolate=False):
        """
        interpolate data to the center of the cells

        :param time: the time to interpolate at

        **Warning:** NOT COMPLETE

        NOTE: what if this data is already on the cell centers?
        """
        raise NotImplementedError("center_values is not finished")

        if not extrapolate:
            self.time.valid_time(time)
        if len(self.time) == 1:
            if len(self.data.shape) == 2:
                if isinstance(self.grid, Grid_S):
                    # curv grid
                    value = self.data[0:1:-2, 1:-2]
                else:
                    value = self.data
        else:
            centers = self.grid.get_center_points()
            value = self.at(centers, time, units)
        return value

    @property
    def dimension_ordering(self):
        '''
        Returns a list that describes the dimensions of the property's data.
        If a dimension_ordering is assigned, it will continue to use that.
        If no dimension_ordering is set, then a default ordering will be generated
        based on the object properties and data shape.

        For example, if the data has 4 dimensions and is represented by a
        Grid_S (structured grid), and the Variable has a depth and time assigned,
        then the assumed ordering is ['time','depth','lon','lat']

        If the data has 3 dimensions, self.grid is a Grid_S, and self.time is None,
        then the ordering is ['depth','lon','lat']
        If the data has 3 dimensions, self.grid is a Grid_U, the ordering is
        ['time','depth','ele']
        '''
        if not hasattr(self, '_order'):
            self._order = None
        if self._order is not None:
            return self._order
        else:
            if isinstance(self.grid, (Grid_S, Grid_R)):
                order = ['time', 'depth', 'lon', 'lat']
            else:
                order = ['time', 'depth', 'ele']
            ndim = len(self.data.shape)
            diff = len(order) - ndim
            if diff == 0:
                return order
            elif diff == 1:
                if self.time is not None:
                    del order[1]
                elif self.depth is not None:
                    del order[0]
                else:
                    raise ValueError('Generated ordering too short to fit data. '
                                     'Time or depth must not be None')
            elif diff == 2:
                order = order[2:]
            else:
                raise ValueError('Too many/too few dimensions ndim={0}'.format(ndim))
            return order

    @dimension_ordering.setter
    def dimension_ordering(self, order):
        self._order = order

#     @profile
    def at(self,
           points=None,
           time=None,
           units=None,
           extrapolate=False,
           lons=None,
           lats=None,
           unmask=False,
           _hash=None,
           _mem=True,
           **kwargs):
        """
        Find the value of the property at positions P at time T

        :param points: Cartesian coordinates to be queried (P). Lon, Lat required, Depth (Z) is optional
<<<<<<< HEAD
            Coordinates must be organized as a 2D array or list, one coordinate per row or list element.
            ``[[Lon1, Lat1, Z1],``
            ``[Lon2, Lat2, Z2],``
            ``[Lon3, Lat3, Z3],``
            ``...]``
            Failure to provide point data in this format may cause unexpected behavior
            If you wish to provide point data using separate longitude and latitude arrays,
            use the `lons=` and `lats=` kwargs. 
            Note that if your Z is positive-up, self.depth.positive_down should be
            set to False
=======
        Coordinates must be organized as a 2D array or list, one coordinate per row or list element.
        [[Lon1, Lat1, Z1],
         [Lon2, Lat2, Z2],
         [Lon3, Lat3, Z3],
         ...]
        Failure to provide point data in this format may cause unexpected behavior
        If you wish to provide point data using separate longitude and latitude arrays,
        use the `lons=` and `lats=` kwargs.
        Note that if your Z is positive-up, self.depth.positive_down should be
        set to False
>>>>>>> 02152ceb
        :type points: Nx3 array of double

        :param time: The time at which to query these points (T)
        :type time: datetime.datetime object

        :param units: units the values will be returned in (or converted to)
        :type units: string such as ('m/s', 'knots', etc)

        :param extrapolate: if True, extrapolation will be supported
        :type extrapolate: boolean (default False)

        :param unmask: if True and return array is a masked array, returns filled array
        :type unmask: boolean (default False)

        :param zero_ref: Specifies whether the zero datum moves with zeta or not. Only
        applicable if depth dimension is present with full sigma layers
        :type zero_ref: string 'absolute' or 'relative'

        :param lons: 1D iterable of longitude values. This is ignored if points is provided
        :type lons: iterable

        :param lats 1D iterable of latitude values. This is ignored if points is provided
        :type lons: iterable

        :return: returns a Nx1 array of interpolated values
        :rtype: double
        """
        if points is None and (lons is None or lats is None):
            raise ValueError("Must provide either points or separate lons and lats")
        if points is None:
            points = np.column_stack((np.array(lons), np.array(lats)))
        pts = _reorganize_spatial_data(points)

        if _hash is None:
            _hash = self._get_hash(pts, time)

        if _mem:
            res = self._get_memoed(pts, time, self._result_memo, _hash=_hash)
            if res is not None:
                return res

        order = self.dimension_ordering
        if order[0] == 'time':
            value = self._time_interp(pts, time, extrapolate, _mem=_mem, _hash=_hash, **kwargs)
        elif order[0] == 'depth':
            value = self._depth_interp(pts, time, extrapolate, _mem=_mem, _hash=_hash, **kwargs)
        else:
            value = self._xy_interp(pts, time, extrapolate, _mem=_mem, _hash=_hash, **kwargs)

        value = value.reshape(-1,1)

        if isinstance(value, np.ma.MaskedArray):
            np.ma.set_fill_value(value, self.fill_value)
        if unmask:
            value = np.ma.filled(value)

        if _mem:
            self._memoize_result(pts, time, value, self._result_memo, _hash=_hash)
        return value

    interpolate = at #common request

    def _xy_interp(self, points, time, extrapolate, slices=(), **kwargs):
        '''
        Uses the py(s/u)grid interpolation to determine the values at the points, and returns it
        :param points: Coordinates to be queried (3D)
        :type points: Nx3 array of double

        :param time: Time of the query
        :type time: datetime.datetime object

        :param extrapolate: Turns extrapolation on or off
        :type extrapolate: boolean

        :param slices: describes how the data needs to be sliced to reach the appropriate dimension
        :type slices: tuple of integers or slice objects
        '''
        _hash = kwargs['_hash'] if '_hash' in kwargs else None
        units = kwargs['units'] if 'units' in kwargs else None

        value = self.grid.interpolate_var_to_points(points[:, 0:2],
                                                    self.data,
                                                    location=self.location,
                                                    _hash=self._get_hash(points[:, 0:2],
                                                                         time),
                                                    slices=slices, _memo=True)
        return value

    def _time_interp(self, points, time, extrapolate, slices=(), **kwargs):
        '''
        Uses the Time object to interpolate the result of the next level of interpolation, as specified
        by the dimension_ordering attribute.
        :param points: Coordinates to be queried (3D)
        :type points: Nx3 array of double

        :param time: Time of the query
        :type time: datetime.datetime object

        :param extrapolate: Turns extrapolation on or off
        :type extrapolate: boolean

        :param slices: describes how the data needs to be sliced to reach the appropriate dimension
        :type slices: tuple of integers or slice objects
        '''
        order = self.dimension_ordering
        idx = order.index('time')
        if order[idx + 1] != 'depth':
            val_func = self._xy_interp
        else:
            val_func = self._depth_interp

        if time == self.time.min_time or (extrapolate and time < self.time.min_time):
            # min or before
            return val_func(points, time, extrapolate, slices=(0,), ** kwargs)
        elif time == self.time.max_time or (extrapolate and time > self.time.max_time):
            return val_func(points, time, extrapolate, slices=(-1,), **kwargs)
        else:
            ind = self.time.index_of(time)
            s1 = slices + (ind,)
            s0 = slices + (ind - 1,)
            v0 = val_func(points, time, extrapolate, slices=s0, **kwargs)
            v1 = val_func(points, time, extrapolate, slices=s1, **kwargs)
            alphas = self.time.interp_alpha(time, extrapolate)
            value = v0 + (v1 - v0) * alphas
            return value

    def _depth_interp(self, points, time, extrapolate, slices=(), **kwargs):
        '''
        Uses the Depth object to interpolate the result of the next level of interpolation, as specified
        by the dimension_ordering attribute.
        :param points: Coordinates to be queried (3D)
        :type points: Nx3 array of double

        :param time: Time of the query
        :type time: datetime.datetime object

        :param extrapolate: Turns extrapolation on or off
        :type extrapolate: boolean

        :param slices: describes how the data needs to be sliced to reach the appropriate dimension
        :type slices: tuple of integers or slice objects
        '''
        order = self.dimension_ordering
        idx = order.index('depth')
        if order[idx + 1] != 'time':
            val_func = self._xy_interp
        else:
            val_func = self._time_interp
        d_indices, d_alphas = self.depth.interpolation_alphas(points, time, self.data.shape[1:], _hash=kwargs.get('_hash', None), extrapolate=extrapolate)
        # the index of a point is -1 if it is on the surface
        # the index refers to the layer index ABOVE the point. EG index 5 means v0 should
        # be from layer 4 and v1 should be from layer 5
        # HOWEVER if the depth layer data is "backwards" for some reason ('high-index-bottom'),
        # (self.bottom_index > self.surface_index) then index 5 means v0 should be from
        # layer 6 and v1 should be from layer 5
        if d_indices is None and d_alphas is None:
            # all particles are on surface
            return val_func(points, time, extrapolate, slices=slices + (self.depth.surface_index,), **kwargs)
        elif np.all(d_indices == -1) and np.all(d_alphas == -2):
            # all particles underground
            return val_func(points, time, extrapolate, slices=slices + (self.depth.bottom_index,), **kwargs)
        else:
            direction = 1 #bottom idx < top
            underwater = d_indices != -1
            if self.depth.bottom_index > self.depth.surface_index:
                low_layer = d_indices[underwater].max()
                high_layer = d_indices.min() - 1
                direction = -1
            else:
                low_layer = d_indices[underwater].min()
                high_layer = d_indices.max() + 1
            values = np.zeros(len(points), dtype=np.float64)
            v0_idx = low_layer - direction
            lay_idxs = np.where(d_indices == low_layer)[0]
            v0 = val_func(points[lay_idxs], time, extrapolate, slices=slices + (v0_idx,), **kwargs)
            # if we get an array-out-of bounds on the line above it would be because the index
            # array had the max index (n_layers) in a high-index-bottom situation.
            # regardless, this means depth.interpolation_alphas did something wrong because
            # such values should not be introduced.
            for idx in range(low_layer, high_layer, direction):
                #select the matching LEs for this layer
                lay_idxs = np.where(d_indices == low_layer)[0]
                if len(lay_idxs) == 0:
                    #no point indices are within the layer, so skip
                    continue
                if v0_idx != idx - 1:
                    #skipped one or more layers, so new v0 needs to be found
                    v0_idx = idx - 1
                    v0 = val_func(points[lay_idxs], time, extrapolate, slices=slices + (v0_idx,), **kwargs)
                v1 = val_func(points[lay_idxs], time, extrapolate, slices=slices + (idx,), **kwargs)
                sub_vals = v0 + (v1 - v0) * d_alphas[lay_idxs]
                #partially fill the values array for this layer
                values.put(lay_idxs, sub_vals)
                #shift up to the next layer
                v0 = v1
                v0_idx = idx
            underground = (d_alphas == -2)
            # These would have been flagged with index -1 (surface)
            # but the additional d_alpha of -2 indicates their subterranean
            # nature. Therefore, use fill_value
            values[underground] = self.fill_value
            return values

    def _transect(self, times, depths, points):
        '''
        returns a transect of the Variable at given values.
        This function is not close to finished.
        '''
        output_shape = (len(times), len(depths), len(points))
        outarr = np.array(shape=output_shape)
        for t in range(0,len(times)):
            for d in range(0, len(depths)):
                pts = np.array(shape=(len(points),3))
                pts[:,0:2] = points
                pts[:,2] = depths[d]
                layer = d

    @classmethod
    def _gen_varname(cls,
                     filename=None,
                     dataset=None,
                     names_list=None,
                     std_names_list=None):
        """
        Function to find the default variable names if they are not provided. This
        function does nothing without defined default_names or cf_names class
        attributes

        :param filename: Name of file that will be searched for variables
        :type filename: string

        :param dataset: Existing instance of a netCDF4.Dataset
        :type dataset: netCDF.Dataset

        :return: name of first netCDF4.Variable that matches
        """
        df = None
        if dataset is not None:
            df = dataset
        else:
            df = get_dataset(filename)
        if names_list is None:
            names_list = cls.default_names
        if std_names_list is None:
            std_names_list = cls.cf_names
        for n in names_list:
            if n in df.variables.keys():
                return n
        for n in std_names_list:
            for var in df.variables.values():
                if (hasattr(var, 'standard_name') and var.standard_name == n or
                        hasattr(var, 'long_name') and var.long_name == n):
                    return var.name
        raise ValueError("Default names not found.")


class VectorVariable(object):

    default_names = {}
    cf_names = {}
    comp_order=[]

    _def_count = 0

    ''''
    These are the classes which are used when internal components are created
    by default, such as automatically from a file or other python data structure.
    Subclasses of this type may override this to use different classes for it's
    components
    '''
    _default_component_types = {'time': Time,
                                'grid': Grid,
                                'depth': Depth,
                                'variable': Variable}
    def __init__(self,
                 name=None,
                 units=None,
                 time=None,
                 variables=None,
                 grid=None,
                 depth=None,
                 grid_file=None,
                 data_file=None,
                 dataset=None,
                 varnames=None,
                 **kwargs):

        super(VectorVariable, self).__init__()
        self.name = self._units = self._time = self._variables = None

        self.name = name

        if all([isinstance(v, Variable) for v in variables]):
            if time is not None and not isinstance(time, Time):
                time = Time(time)
            units = variables[0].units if units is None else units
            time = variables[0].time if time is None else time
        if units is None:
            units = variables[0].units
        self._units = units
        if variables is None or len(variables) < 2:
            raise ValueError('Variables must be an array-like of 2 or more Variable objects')
        self.variables = variables
        self._time = time
        unused_args = kwargs.keys() if kwargs is not None else None
        if len(unused_args) > 0:
            kwargs = {}
        if isinstance(self.variables[0], Variable):
            self.grid = self.variables[0].grid if grid is None else grid
            self.depth = self.variables[0].depth if depth is None else depth
            self.grid_file = self.variables[0].grid_file if grid_file is None else grid_file
            self.data_file = self.variables[0].data_file if data_file is None else data_file

        self._result_memo = collections.OrderedDict()
        for i, comp in enumerate(self.__class__.comp_order):
            setattr(self, comp, self.variables[i])

    @classmethod
    def from_netCDF(cls,
                    filename=None,
                    varnames=None,
                    grid_topology=None,
                    name=None,
                    units=None,
                    time=None,
                    time_origin=None,
                    grid=None,
                    depth=None,
                    data_file=None,
                    grid_file=None,
                    dataset=None,
                    load_all=False,
                    variables=None,
                    **kwargs
                    ):
        '''
        Allows one-function creation of a VectorVariable from a file.

        :param filename: Default data source. Parameters below take precedence
        :type filename: string

        :param varnames: Names of the variables in the data source file
        :type varnames: [] of string

        :param grid_topology: Description of the relationship between grid attributes and variable names.
        :type grid_topology: {string : string, ...}

        :param name: Name of property
        :type name: string

        :param units: Units
        :type units: string

        :param time: Time axis of the data
        :type time: [] of datetime.datetime, netCDF4 Variable, or Time object

        :param data: Underlying data source
        :type data: netCDF4.Variable or numpy.array

        :param grid: Grid that the data corresponds with
        :type grid: pysgrid or pyugrid

        :param dataset: Instance of open Dataset
        :type dataset: netCDF4.Dataset

        :param data_file: Name of data source file
        :type data_file: string

        :param grid_file: Name of grid source file
        :type grid_file: string
        '''
        Grid = cls._default_component_types['grid']
        Time = cls._default_component_types['time']
        Variable = cls._default_component_types['variable']
        Depth = cls._default_component_types['depth']
        if filename is not None:
            data_file = filename
            grid_file = filename

        ds = None
        dg = None
        if dataset is None:
            if grid_file == data_file:
                ds = dg = get_dataset(grid_file)
            else:
                ds = get_dataset(data_file)
                dg = get_dataset(grid_file)
        else:
            if grid_file is not None:
                dg = get_dataset(grid_file)
            else:
                dg = dataset
            ds = dataset

        if grid is None:
            grid = Grid.from_netCDF(grid_file,
                                    dataset=dg,
                                    grid_topology=grid_topology)
        if varnames is None:
            varnames = cls._gen_varnames(data_file,
                                         dataset=ds)
            if all([v is None for v in varnames]):
                raise ValueError('No compatible variable names found!')
        if name is None:
            name = cls.__name__ + str(cls._def_count)
            cls._def_count += 1
        data = ds[varnames[0]]
        if time is None:
            time = Time.from_netCDF(filename=data_file,
                                    dataset=ds,
                                    datavar=data)
            if time_origin is not None:
                time = Time(data=time.data, filename=data_file, varname=time.varname, origin=time_origin)
        if depth is None:
            if (isinstance(grid, (Grid_S, Grid_R)) and len(data.shape) == 4 or
                    isinstance(grid, Grid_U) and len(data.shape) == 3):
                depth = Depth.from_netCDF(grid_file,
                                          dataset=dg,
                                          **kwargs
                                          )

#         if depth is None:
#             if (isinstance(grid, Grid_S) and len(data.shape) == 4 or
#                         (len(data.shape) == 3 and time is None) or
#                     (isinstance(grid, Grid_U) and len(data.shape) == 3 or
#                         (len(data.shape) == 2 and time is None))):
#                 from gnome.environment.environment_objects import S_Depth
#                 depth = S_Depth.from_netCDF(grid=grid,
#                                             depth=1,
#                                             data_file=data_file,
#                                             grid_file=grid_file,
#                                             **kwargs)
        if variables is None:
            variables = []
            for vn in varnames:
                if vn is not None:
                    # Fixme: We're calling from_netCDF from itself ?!?!?
                    variables.append(Variable.from_netCDF(filename=filename,
                                                          varname=vn,
                                                          grid_topology=grid_topology,
                                                          units=units,
                                                          time=time,
                                                          grid=grid,
                                                          depth=depth,
                                                          data_file=data_file,
                                                          grid_file=grid_file,
                                                          dataset=ds,
                                                          load_all=load_all,
                                                          location=None,
                                                          **kwargs))
        if units is None:
            units = [v.units for v in variables]
            if all(u == units[0] for u in units):
                units = units[0]
        return cls(name=name,
                   filename=filename,
                   varnames=varnames,
                   grid_topology=grid_topology,
                   units=units,
                   time=time,
                   grid=grid,
                   depth=depth,
                   variables=variables,
                   data_file=data_file,
                   grid_file=grid_file,
                   dataset=ds,
                   load_all=load_all,
                   location=None,
                   **kwargs)

    @classmethod
    def _gen_varnames(cls,
                      filename=None,
                      dataset=None,
                      names_dict=None,
                      std_names_dict=None):
        """
        Function to find the default variable names if they are not provided.

        :param filename: Name of file that will be searched for variables
        :type filename: string

        :param dataset: Existing instance of a netCDF4.Dataset
        :type dataset: netCDF.Dataset

        :return: dict of component to name mapping (eg {'u': 'water_u', 'v': 'water_v', etc})
        """
        df = None
        if dataset is not None:
            df = dataset
        else:
            df = get_dataset(filename)
        if names_dict is None:
            names_dict = cls.default_names
        if std_names_dict is None:
            std_names_dict = cls.cf_names
        rd = {}
        for k in cls.comp_order:
            v = names_dict[k] if k in names_dict else []
            for n in v:
                if n in df.variables.keys():
                    rd[k] = n
                    continue
            if k not in rd.keys():
                rd[k] = None
        for k in cls.comp_order:
            v = std_names_dict[k] if k in std_names_dict else []
            if rd[k] is None:
                for n in v:
                    for var in df.variables.values():
                        if (hasattr(var, 'standard_name') and var.standard_name == n or
                                hasattr(var, 'long_name') and var.long_name == n):
                            rd[k] = var.name
                            break
        return collections.namedtuple('varnames', cls.comp_order)(**rd)

    def __str__(self):
        return self.__repr__()

    def __repr__(self):
        return ('{0.__class__.__module__}.{0.__class__.__name__}('
                'name="{0.name}", '
                'time="{0.time}", '
                'units="{0.units}", '
                'variables="{0.variables}", '
                'grid="{0.grid}", '
                ')').format(self)

    @property
    def location(self):
        return [v.location for v in self.variables]

    locations = location

    @property
    def is_data_on_nodes(self):
        return self.grid.infer_location(self.variables[0].data) == 'node'

    @property
    def time(self):
        return self._time

    @time.setter
    def time(self, t):
        Time_class = self.__class__._default_component_types['time']
        if self.variables is not None:
            for v in self.variables:
                try:
                    v.time = t
                except ValueError as e:
                    raise ValueError('''Time was not compatible with variables.
                    Set variables attribute to None to allow changing other attributes
                    Original error: {0}'''.format(str(e)))
        if isinstance(t, Time_class):
            self._time = t
        elif isinstance(t, collections.Iterable) or isinstance(t, nc4.Variable):
            self._time = Time_class(t)
        else:
            raise ValueError("Time must be set with an iterable container or netCDF variable")

    @property
    def units(self):
        '''
        Units of underlying data

        :rtype: string
        '''
        if hasattr(self._units, '__iter__'):
            if len(set(self._units)) > 1:
                return self._units
            else:
                return self._units[0]
        else:
            return self._units

    @units.setter
    def units(self, unit):
        self._units = unit
        if self.variables is not None:
            for v in self.variables:
                v.units = unit

    @property
    def varnames(self):
        '''
        Names of underlying variables

        :rtype: [] of strings
        '''
        return [v.varname if hasattr(v, 'varname') else v.name for v in self.variables]

    @property
    def data_shape(self):
        if self.variables is not None:
            return self.variables[0].data.shape
        else:
            return None

    def _get_hash(self, points, time):
        """
        Returns a SHA1 hash of the array of points passed in
        """
        return (hashlib.sha1(points.tobytes()).hexdigest(),
                hashlib.sha1(str(time).encode('utf-8')).hexdigest())

    def _memoize_result(self, points, time, result, D, _copy=True, _hash=None):
        if _copy:
            result = result.copy()
        result.setflags(write=False)
        if _hash is None:
            _hash = self._get_hash(points, time)
        if D is not None and len(D) > 8:
            D.popitem(last=False)
        D[_hash] = result

    def _get_memoed(self, points, time, D, _copy=True, _hash=None):
        if _hash is None:
            _hash = self._get_hash(points, time)
        if (D is not None and _hash in D):
            return D[_hash].copy() if _copy else D[_hash]
        else:
            return None

    def at(self,
           points=None,
           time=None,
           units=None,
           extrapolate=False,
           lons=None,
           lats=None,
           unmask=True,
           _hash=None,
           _mem=True,
           **kwargs):
        """
        Find the value of the property at positions P at time T

        :param points: Cartesian coordinates to be queried (P). Lon, Lat required, Depth (Z) is optional
        Coordinates must be organized as a 2D array or list, one coordinate per row or list element.
        [[Lon1, Lat1, Z1],
         [Lon2, Lat2, Z2],
         [Lon3, Lat3, Z3],
         ...]
        Failure to provide point data in this format may cause unexpected behavior
        If you wish to provide point data using separate longitude and latitude arrays,
        use the `lons=` and `lats=` kwargs.
        Note that if your Z is positive-up, self.depth.positive_down should be
        set to False
        :type points: Nx3 array of double

        :param time: The time at which to query these points (T)
        :type time: datetime.datetime object

        :param units: units the values will be returned in (or converted to)
        :type units: string such as ('m/s', 'knots', etc)

        :param extrapolate: if True, extrapolation will be supported
        :type extrapolate: boolean (default False)

        :param unmask: if True and return array is a masked array, returns filled array
        :type unmask: boolean (default False)

        :param zero_ref: Specifies whether the zero datum moves with zeta or not. Only
        applicable if depth dimension is present with full sigma layers
        :type zero_ref: string 'absolute' or 'relative'

        :param lons: 1D iterable of longitude values. This is ignored if points is provided
        :type lons: iterable

        :param lats 1D iterable of latitude values. This is ignored if points is provided
        :type lons: iterable

        :return: returns a NxM array of interpolated values N = len(points) M = len(self.variables)
        :rtype: np.array or np.ma.MaskedArray
        """
        if points is None and (lons is None or lats is None):
            raise ValueError("Must provide either points or separate lons and lats")
        if points is None:
            points = np.column_stack((np.array(lons), np.array(lats)))
        pts = _reorganize_spatial_data(points)
        if _hash is None:
            _hash = self._get_hash(points, time)

        if _mem:
            res = self._get_memoed(points, time, self._result_memo, _hash=_hash)
            if res is not None:
                return res

        value = np.ma.column_stack([var.at(points=points,
                                        time=time,
                                        units=units,
                                        extrapolate=extrapolate,
                                        unmask=unmask,
                                        _mem=_mem,
                                        _hash=_hash,
                                        **kwargs) for var in self.variables])

        if _mem:
            self._memoize_result(points, time, value, self._result_memo, _hash=_hash)

        return value

    @classmethod
    def _get_shared_vars(cls, *sh_args):
        default_shared = ['dataset', 'data_file', 'grid_file', 'grid']
        if len(sh_args) != 0:
            shared = sh_args
        else:
            shared = default_shared

        def getvars(func):
            @wraps(func)
            def wrapper(*args, **kws):
                def _mod(n):
                    k = kws
                    s = shared
                    return (n in s) and ((n not in k) or (n in k and k[n] is None))

                if 'filename' in kws and kws['filename'] is not None:
                    kws['data_file'] = kws['grid_file'] = kws['filename']
                ds = dg =  None
                if _mod('dataset'):
                    if 'grid_file' in kws and 'data_file' in kws:
                        if kws['grid_file'] == kws['data_file']:
                            ds = dg = get_dataset(kws['grid_file'])
                        else:
                            ds = get_dataset(kws['data_file'])
                            dg = get_dataset(kws['grid_file'])
                    kws['dataset'] = ds
                else:
                    if 'grid_file' in kws and kws['grid_file'] is not None:
                        dg = get_dataset(kws['grid_file'])
                    else:
                        dg = kws['dataset']
                    ds = kws['dataset']
                if _mod('grid'):
                    gt = kws.get('grid_topology', None)
                    kws['grid'] = Grid.from_netCDF(kws['filename'], dataset=dg, grid_topology=gt)
                if kws.get('varnames', None) is None:
                    varnames = cls._gen_varnames(kws['data_file'],
                                                 dataset=ds)
#                 if _mod('time'):
#                     time = Time.from_netCDF(filename=kws['data_file'],
#                                             dataset=ds,
#                                             varname=data)
#                     kws['time'] = time
                return func(*args, **kws)
            return wrapper
        return getvars

    def save(self, filepath, format='netcdf4'):
        """
        Save the variable object to a netcdf file.

        :param filepath: path to file you want o save to. or a writable
                         netCDF4 Dataset An existing one
                         If a path, an existing file will be clobbered.
        :type filepath: string

        Follows the convention established by the netcdf UGRID working group:

        http://ugrid-conventions.github.io/ugrid-conventions

        """
        format_options = ('netcdf3', 'netcdf4')
        if format not in format_options:
            raise ValueError("format: {} not supported. Options are: {}".format(format, format_options))
<|MERGE_RESOLUTION|>--- conflicted
+++ resolved
@@ -531,7 +531,6 @@
         Find the value of the property at positions P at time T
 
         :param points: Cartesian coordinates to be queried (P). Lon, Lat required, Depth (Z) is optional
-<<<<<<< HEAD
             Coordinates must be organized as a 2D array or list, one coordinate per row or list element.
             ``[[Lon1, Lat1, Z1],``
             ``[Lon2, Lat2, Z2],``
@@ -542,18 +541,6 @@
             use the `lons=` and `lats=` kwargs. 
             Note that if your Z is positive-up, self.depth.positive_down should be
             set to False
-=======
-        Coordinates must be organized as a 2D array or list, one coordinate per row or list element.
-        [[Lon1, Lat1, Z1],
-         [Lon2, Lat2, Z2],
-         [Lon3, Lat3, Z3],
-         ...]
-        Failure to provide point data in this format may cause unexpected behavior
-        If you wish to provide point data using separate longitude and latitude arrays,
-        use the `lons=` and `lats=` kwargs.
-        Note that if your Z is positive-up, self.depth.positive_down should be
-        set to False
->>>>>>> 02152ceb
         :type points: Nx3 array of double
 
         :param time: The time at which to query these points (T)
