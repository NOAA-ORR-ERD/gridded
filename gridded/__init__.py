--- conflicted
+++ resolved
@@ -1,11 +1,7 @@
 #!/usr/bin/env python
 
-<<<<<<< HEAD
-__version__ = "0.5.0"
-=======
 __version__ = "0.5.1"
 
->>>>>>> 6379e524
 
 VALID_SGRID_LOCATIONS = (None, 'center','edge1','edge2','node')
 VALID_UGRID_LOCATIONS = (None, 'node', 'face', 'edge', 'boundary')
