--- conflicted
+++ resolved
@@ -9,20 +9,10 @@
 
 import pytest
 import numpy as np
-<<<<<<< HEAD
 import netCDF4 as nc
 
 from gridded.grid_property import Variable, VectorVariable
-=======
-from gridded import pysgrid
-import datetime
-from gridded.time import Time
-from gridded.variable import Variable, VectorVariable
->>>>>>> 21fe3d6a
-# from gnome.environment.environment_objects import (VelocityGrid,
-#                                                    VelocityTS,
-#                                                    Bathymetry,
-#                                                    S_Depth_T1)
+
 from gridded.gridded import PyGrid
 
 base_dir = os.path.dirname(__file__)
