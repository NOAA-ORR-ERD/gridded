#!/usr/bin/env python

"""
Tests for testing a UGrid file read.

We really need a **lot** more sample data files...

"""

from __future__ import (absolute_import, division, print_function, unicode_literals)

import os
import pytest


import numpy as np
import netCDF4

from gridded import Dataset
from gridded.variable import Variable
from gridded.tests.utilities import chdir, get_test_file_dir
from gridded.pyugrid.ugrid import UGrid
# from pyugrid import read_netcdf

test_data_dir = get_test_file_dir()


def test_simple_read():
    """Can it be read at all?"""
    with chdir(test_data_dir):
        ds = Dataset('UGRIDv0.9_eleven_points.nc')
    assert isinstance(ds, Dataset)
    assert isinstance(ds.grid, UGrid)


def test_read_variables():
    """
    It should get the test_read_variables
    """
    with chdir(test_data_dir):
        ds = Dataset('UGRIDv0.9_eleven_points.nc')
    varnames = list(ds.variables.keys())
    varnames.sort()
    print("variables are:", varnames)
<<<<<<< HEAD
    assert varnames == ['Mesh2_depth', 'Mesh2_face_u', 'Mesh2_face_v']
    for v in ds.variables.values():
        assert isinstance(v, Variable)
=======

    assert True
>>>>>>> f54864c2

def test_read_GOM():
    '''Optional test to make sure that files from TAMU and NGOFS are read correctly.'''
    with chdir(test_data_dir):
        if os.path.exists('COOPS_NGOFS.nc'):
            ds = Dataset('COOPS_NGOFS.nc')
            print("variables are:", ds.variables.keys())
            assert isinstance(ds, Dataset)
            assert isinstance(ds.grid, UGrid)
            assert isinstance(ds.variables, dict)
            assert 'u' in ds.variables.keys()
            assert 'v' in ds.variables.keys()

# def test_get_mesh_names():
#     """
#     Check that it can find the mesh variable names.

#     """
#     with chdir(files):
#         nc = netCDF4.Dataset('ElevenPoints_UGRIDv0.9.nc')
#     names = read_netcdf.find_mesh_names(nc)
#     assert names == [u'Mesh2']


# def test_mesh_not_there():
#     """Test raising Value error with incorrect mesh name."""
#     with pytest.raises(ValueError):
#         with chdir(files):
#             UGrid.from_ncfile('ElevenPoints_UGRIDv0.9.nc', mesh_name='garbage')


# def test_load_grid_from_nc():
#     """Test reading a fairly full example file."""
#     with chdir(files):
#         grid = UGrid.from_ncfile('ElevenPoints_UGRIDv0.9.nc')

#     assert grid.mesh_name == 'Mesh2'
#     assert grid.nodes.shape == (11, 2)
#     assert grid.faces.shape == (13, 3)
#     assert grid.face_face_connectivity.shape == (13, 3)
#     assert grid.boundaries.shape == (9, 2)
#     assert grid.edges is None


# def test_read_nodes():
#     """Do we get the right nodes array?"""
#     with chdir(files):
#         grid = UGrid.from_ncfile('ElevenPoints_UGRIDv0.9.nc')
#     assert grid.nodes.shape == (11, 2)

#     # Not ideal to pull specific values out, but how else to test?
#     assert np.array_equal(grid.nodes[0, :], (-62.242, 12.774999))
#     assert np.array_equal(grid.nodes[-1, :], (-34.911235, 29.29379))


# def test_read_none_edges():
#     """Do we get the right edge array?"""

#     with chdir(files):
#         grid = UGrid.from_ncfile('ElevenPoints_UGRIDv0.9.nc')
#     assert grid.edges is None


# def test_read_faces():
#     """Do we get the right faces array?"""

#     with chdir(files):
#         grid = UGrid.from_ncfile('ElevenPoints_UGRIDv0.9.nc')
#     assert grid.faces.shape == (13, 3)

#     # Not ideal to pull specific values out, but how else to test?
#     assert np.array_equal(grid.faces[0, :], (2, 3, 10))
#     assert np.array_equal(grid.faces[-1, :], (10, 5, 6))


# def test_read_face_face():
#     """Do we get the right face_face_connectivity array?"""

#     with chdir(files):
#         grid = UGrid.from_ncfile('ElevenPoints_UGRIDv0.9.nc')
#     assert grid.face_face_connectivity.shape == (13, 3)

#     # Not ideal to pull specific values out, but how else to test?
#     assert np.array_equal(grid.face_face_connectivity[0, :], (11, 5, -1))
#     assert np.array_equal(grid.face_face_connectivity[-1, :], (-1, 5, 11))


# def test_read_boundaries():
#     """Do we get the right boundaries array?"""

#     with chdir(files):
#         grid = UGrid.from_ncfile('ElevenPoints_UGRIDv0.9.nc')
#     assert grid.boundaries.shape == (9, 2)

#     # Not ideal to pull specific values out, but how else to test?
#     # Note: file is 1-indexed, so these values are adjusted.
#     expected_boundaries = [[0, 1], [1, 2], [2, 3],
#                            [3, 4], [4, 0], [5, 6],
#                            [6, 7], [7, 8], [8, 5]]
#     assert np.array_equal(grid.boundaries, expected_boundaries)


# def test_read_face_coordinates():
#     """Do we get the right face_coordinates array?"""

#     with chdir(files):
#         grid = UGrid.from_ncfile('ElevenPoints_UGRIDv0.9.nc')
#     assert grid.face_coordinates.shape == (13, 2)

#     # Not ideal to pull specific values out, but how else to test?
#     assert np.array_equal(grid.face_coordinates[0],
#                           (-37.1904106666667, 30.57093))
#     assert np.array_equal(grid.face_coordinates[-1],
#                           (-38.684412, 27.7132626666667))


# def test_read_none_edge_coordinates():
#     """Do we get the right edge_coordinates array?"""
#     with chdir(files):
#         grid = UGrid.from_ncfile('ElevenPoints_UGRIDv0.9.nc')
#     assert grid.edge_coordinates is None


# def test_read_none_boundary_coordinates():
#     """Do we get the right boundary_coordinates array?"""
#     with chdir(files):
#         grid = UGrid.from_ncfile('ElevenPoints_UGRIDv0.9.nc')
#     assert grid.boundary_coordinates is None


# def test_read_longitude_no_standard_name():
#     with chdir(files):
#         grid = UGrid.from_ncfile('no_stand_name_long.nc')
#     assert grid.nodes.shape == (11, 2)

#     # Not ideal to pull specific values out, but how else to test?
#     assert np.array_equal(grid.nodes[0, :], (-62.242, 12.774999))
#     assert np.array_equal(grid.nodes[-1, :], (-34.911235, 29.29379))


# def test_read_data_keys():
#     with chdir(files):
#         grid = UGrid.from_ncfile('ElevenPoints_UGRIDv0.9.nc', load_data=True)
#     assert sorted(grid.data.keys()) == [u'boundary_count',
#                                         u'boundary_types',
#                                         u'depth']


# def test_read_data():
#     expected_depth = [1, 1, 1, 102, 1, 1, 60, 1, 1, 97, 1]
#     expected_depth_attributes = {'standard_name': 'sea_floor_depth_below_geoid',
#                                  'units': 'm',
#                                  'positive': 'down',
#                                  }
#     with chdir(files):
#         grid = UGrid.from_ncfile('ElevenPoints_UGRIDv0.9.nc', load_data=True)
#     assert np.array_equal(grid.data['depth'].data, expected_depth)
#     assert grid.data['depth'].attributes == expected_depth_attributes


# def test_read_from_nc_dataset():
#     """
#     Minimal test, but makes sure you can read from an already
#     open netCDF4.Dataset.

#     """
#     with chdir(files):
#         with netCDF4.Dataset('ElevenPoints_UGRIDv0.9.nc') as nc:
#             grid = UGrid.from_nc_dataset(nc)
#     assert grid.mesh_name == 'Mesh2'
#     assert grid.nodes.shape == (11, 2)
#     assert grid.faces.shape == (13, 3)

if __name__ == "__main__":
    test_simple_read()
    test_read_variables()
    test_read_GOM()<|MERGE_RESOLUTION|>--- conflicted
+++ resolved
@@ -42,14 +42,18 @@
     varnames = list(ds.variables.keys())
     varnames.sort()
     print("variables are:", varnames)
-<<<<<<< HEAD
     assert varnames == ['Mesh2_depth', 'Mesh2_face_u', 'Mesh2_face_v']
     for v in ds.variables.values():
         assert isinstance(v, Variable)
-=======
-
-    assert True
->>>>>>> f54864c2
+
+
+def test_read_variable_attributes():
+    with chdir(test_data_dir):
+        ds = Dataset('UGRIDv0.9_eleven_points.nc')
+    print(ds.variables['Mesh2_depth'].attributes)
+    assert ds.variables['Mesh2_depth'].attributes['standard_name'] == 'sea_floor_depth_below_geoid'
+    assert ds.variables['Mesh2_depth'].attributes['units'] == 'm'
+
 
 def test_read_GOM():
     '''Optional test to make sure that files from TAMU and NGOFS are read correctly.'''
