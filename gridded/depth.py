
import warnings
import os

import numpy as np
from gridded.time import Time
from gridded.grids import Grid
from gridded.utilities import (get_dataset,
                               search_dataset_for_any_long_name,
                               search_dataset_for_variables_by_longname,
                               search_dataset_for_variables_by_varname,
                               merge_var_search_dicts,
                               search_netcdf_vars,
                               can_create_class,
                               parse_filename_dataset_args
                               )


class DepthBase(object):
    _def_count = 0
    _default_component_types = {'time': Time,
                                'grid': Grid,
                                'variable': None}
    #'variable' is None here to avoid import issues. It is set in the __init__.py

    def __init__(self,
                 name=None,
                 surface_index=-1,
                 bottom_index=0,
                 default_surface_boundary_condition='extrapolate',
                 default_bottom_boundary_conditon='mask',
                 **kwargs):
        '''
        :param surface_index: array index of 'highest' level (closest to sea level)

        :param bottom_index: array index of 'lowest' level (closest to seafloor)
        '''
<<<<<<< HEAD
        self.name = name
        self.surface_index = surface_index
        self.bottom_index = bottom_index
=======
        self.name=name
        self._surface_index = surface_index
        self._bottom_index = bottom_index
>>>>>>> f19f2e77
        self.default_surface_boundary_condition = default_surface_boundary_condition
        self.default_bottom_boundary_condition = default_bottom_boundary_conditon

    @classmethod
    def _can_create_from_netCDF(cls,
                                filename=None,
                                dataset=None,
                                grid_file=None,
                                data_file=None,):
        return True

    @classmethod
    def from_netCDF(cls,
                    surface_index=-1,
                    **kwargs):
        return cls(surface_index,
                   **kwargs)

    @property
    def surface_index(self):
        #Subclasses are REQUIRED to implement this property in the manner appropriate
        #for the system being represented
        return self._surface_index
    
    @property
    def bottom_index(self):
        #Subclasses are REQUIRED to implement this property in the manner appropriate
        #for the system being represented
        return self._bottom_index
    
    def interpolation_alphas(self,
                             points,
                             time,
                             data_shape,
                             extrapolate=False,
                             _hash=None,
                             **kwargs,):
        '''
        Returns the weights (alphas) required for interpolation

        The base class implementation only supports surface values:
        it returns the surface index and 0.0 for the alpha

        This is the expected outcome for the case where all points
        are on the surface.
        '''
        sz = len(points)
        indices = np.ma.MaskedArray(data=np.ones((sz, ), dtype=np.int64) * self.surface_index,
                                    mask=np.zeros((sz, ), dtype=bool))
        alphas = np.ma.MaskedArray(data=np.zeros((sz, ), dtype=np.float64),
                                   mask=np.zeros((sz, ), dtype=bool))
        return indices, alphas

    @classmethod
    def _find_required_depth_attrs(cls, filename, dataset=None, depth_topology=None):
        '''
        This function is the top level 'search for attributes' function. If there are any
        common attributes to all potential depth types, they will be sought here.

        This function returns a dict, which maps an attribute name to a netCDF4
        Variable or numpy array object extracted from the dataset. When called from
        a child depth object, this function should provide all the kwargs needed to
        create a valid instance using the __init__.

        There are no universally required terms (yet)
        '''
        df_vars = dataset.variables if dataset is not None else get_dataset(filename).variables
        df_vars = dict([(k.lower(), v) for k, v in df_vars.items()] )
        init_args = {}
        dt = {}
        return init_args, dt

    @classmethod
    def _gen_varname(cls,
                     filename=None,
                     dataset=None,
                     grid_dataset=None,
                     names_list=None,
                     std_names_list=None):
        """
        Function to find the default variable names if they are not provided.

        :param filename: Name of file that will be searched for variables
        :param dataset: Existing instance of a netCDF4.Dataset
        :type filename: string
        :type dataset: netCDF.Dataset
        :return: List of default variable names, or None if none are found
        """
        df = None
        if dataset is not None:
            df = dataset
        else:
            df = get_dataset(filename)
        if names_list is None:
            names_list = cls.default_names
        if std_names_list is None:
            std_names_list = cls.cf_names
        for n in names_list:
            if n in df.variables.keys():
                return n
        for n in std_names_list:
            for var in df.variables.values():
                if hasattr(var, 'standard_name') or hasattr(var, 'long_name'):
                    if var.name == n:
                        return n
        raise KeyError("Default names not found.")


class L_Depth(DepthBase):

    default_terms = [('depth_levels')]
    default_names = {'depth_levels': ['depth','depth_levels', 'Depth']}
    cf_names = {'depth_levels': 'depth'}

    def __init__(self,
                 terms=None,
                 **kwargs):
        super(L_Depth, self).__init__(**kwargs)
        self.terms = {}
        if terms is None:
            raise ValueError('Must provide terms for level depth coordinate')
        else:
            self.terms = terms
            for k, v in terms.items():
                setattr(self, k, v)

    @classmethod
    def _can_create_from_netCDF(cls,
                                filename=None,
                                dataset=None,
                                grid_file=None,
                                data_file=None,):
            ds, dg = parse_filename_dataset_args(filename=filename,
                                                 dataset=dataset,
                                                 grid_file=grid_file,
                                                 data_file=data_file)

            return can_create_class(cls, ds, dg)
    @classmethod
    def from_netCDF(cls,
                    filename=None,
                    dataset=None,
                    grid_file=None,
                    data_file=None,
                    name=None,
                    topology=None,
                    terms=None,
                    **kwargs
                    ):
        df, dg = parse_filename_dataset_args(filename=filename,
                                             dataset=dataset,
                                             grid_file=grid_file,
                                             data_file=data_file)
        nc_vars = search_netcdf_vars(cls, df, dg)
        if name is None:
            name = cls.__name__ + str(cls._def_count)
        if terms is None:
            terms = {}
            for term, tvar in nc_vars.items():
                terms[term] = tvar[:]
        # 2023-02-21 set the depth of the top layer to zero
        surface_index = np.argmin(terms['depth_levels'])
        terms['depth_levels'][surface_index] = 0.0
        # 2023-02-21 set the depth of the top layer to zero

        return cls(name=name,
                   terms=terms,
                   **kwargs)

    @property
    def surface_index(self):
        return np.argmin(self.depth_levels)
    
    @property
    def bottom_index(self):
        return np.argmax(self.depth_levels)
    
    def interpolation_alphas(self,
                             points, 
                             time = None,
                             data_shape=None,
                             surface_boundary_condition=None,
                             bottom_boundary_condition=None,
                             *args,
                             **kwargs):
        '''
        Returns a pair of values.

        The 1st value is an array of the depth indices of all the particles.

        The 2nd value is an array of the interpolation alphas for the particles
        between their depth index and depth_index+1. If both values are None,
        then all particles are on the surface layer.
        '''
        points = np.asarray(points, dtype=np.float64)
        points = points.reshape(-1, 3)
        depths = points[:, 2]
        surface_boundary_condition = self.default_surface_boundary_condition if surface_boundary_condition is None else surface_boundary_condition
        bottom_boundary_condition = self.default_bottom_boundary_condition if bottom_boundary_condition is None else bottom_boundary_condition
        
        
        # process remaining points that are 'above the surface' or 'below the ground'
        # L0 and L1 bound the entire vertical layer
        # It is important to get the 'right' argument correct for np.digitize
        # See https://numpy.org/doc/stable/reference/generated/numpy.digitize.html
        
        L0 = self.depth_levels[0]
        L1 = self.depth_levels[-1]
        idxs = np.digitize(depths, self.depth_levels, right=False if L0 < L1 else True) - 1
        indices = np.ma.MaskedArray(data=idxs, mask=np.zeros((len(idxs)), dtype=bool))

        alphas = np.ma.MaskedArray(data=np.empty((len(points)), dtype=np.float64) * np.nan, mask=np.zeros((len(points)), dtype=bool))

        # set above surface and below seafloor alphas to allow future filtering

        if L0 < L1:
            # 0, 1, 2, 3, 4, 5, 6
            above_surface = indices == -1
            above_alpha = 1
            below_bottom = indices == (len(self.depth_levels) - 1)
            below_alpha = 0
        else:
            # 6, 5, 4, 3, 2, 1, 0
            above_surface = indices == (len(self.depth_levels) - 1)
            above_alpha = 0
            below_bottom = indices == -1
            below_alpha = 1
        
        alphas[above_surface] = above_alpha
        alphas[below_bottom] = below_alpha
        
        #set above surface and below seafloor mask
        if surface_boundary_condition == 'mask':
            alphas.mask = np.logical_or(alphas.mask, above_surface)
            indices.mask[above_surface] = True
        alphas[indices == -1] = 1
        if bottom_boundary_condition == 'mask':
            alphas.mask = np.logical_or(alphas.mask, below_bottom)
            indices.mask[below_bottom] = True
        
        within_layer = np.isnan(alphas)
        
        L0 = np.take(self.depth_levels, indices[within_layer])
        L1 = np.take(self.depth_levels, indices[within_layer] + 1)
        
        alphas[within_layer] = (depths[within_layer] - L0) / (
            L1 - L0)
        
        if any(np.isnan(alphas)):
            raise ValueError('Some alphas are still unmasked and NaN. Please file a bug report')
        
        return indices, alphas

    @classmethod
    def _find_required_depth_attrs(cls, filename, dataset=None, topology=None):

        # THESE ARE ACTUALLY ALL OPTIONAL. This should be migrated when optional
        #   attributes are dealt with
        # Get superset attributes
        gf_vars = dataset.variables if dataset is not None else get_dataset(filename).variables
        gf_vars = dict([(k.lower(), v) for k, v in gf_vars.items()] )
        init_args, gt = super(L_Depth, cls)._find_required_depth_attrs(filename,
                                                                       dataset=dataset,
                                                                       topology=topology)

        return init_args, gt

class S_Depth(DepthBase):
    '''
    Represents the ocean s-coordinates as implemented by ROMS,
    It may or may not be useful for other systems.
    '''
    _default_component_types = {'time': Time,
                                'grid': Grid,
                                'variable': None,
                                'bathymetry': None,
                                'zeta': None,}

    def __init__(self,
                 name=None,
                 time=None,
                 grid=None,
                 bathymetry=None,
                 zeta=None,
                 terms=None,
                 vtransform=2,
                 surface_boundary_condition='extrapolate',
                 bottom_boundary_condition='mask',
                 **kwargs):
        '''
        :param name: Human readable name
        :type name: string

        :param time: time axis of the object
        :type time: gridded.time.Time or derivative

        :param grid: x/y grid representation
        :type grid: gridded.grids.GridBase or derivative

        :param bathymetry: variable object representing seafloor
        :type bathymetry: gridded.variable.Variable or derivative

        :param zeta: variable object representing free-surface
        :type zeta: gridded.variable.Variable or derivative

        :param terms: remaining terms in dictionary layout
        :type terms: dictionary of string key to numeric value
        See S_Depth.default_names, sans bathymetry and zeta

        :param vtransform: S-coordinate transform type. 1 = Old, 2 = New
        :type vtransform: int (default 2)

        :param surface_boundary_condition: Determines how to handle points above the surface
        :type surface_boundary_condition: string ('extrapolate' or 'mask')

        :param bottom_boundary_condition: Determines how to handle points below the seafloor
        :type bottom_boundary_condition: string ('extrapolate' or 'mask')
        '''

        super(S_Depth, self).__init__(**kwargs)
        self.name = name
        self.time = time
        self.grid = grid
        self.bathymetry = bathymetry # Nodal bathymetry only.
        self.zeta = zeta
        self.terms = {}
        self.vtransform = vtransform
        if terms is None:
            raise ValueError('Must provide terms for sigma coordinate')
        else:
            self.terms=terms
            for k, v in terms.items():
                setattr(self, k, v)

        # self.rho_coordinates = self.compute_coordinates('rho')
        # self.w_coordinates = self.compute_coordinates('w')
        self.default_surface_boundary_condition = 'extrapolate'
        self.default_bottom_boundary_condition = 'mask'

    @classmethod
    def from_netCDF(cls,
                    filename=None,
                    varnames=None,
                    grid_topology=None,
                    name=None,
                    time=None,
                    grid=None,
                    dataset=None,
                    data_file=None,
                    grid_file=None,
                    # load_all=False,
                    bathymetry=None,
                    zeta=None,
                    terms=None,
                    vtransform=2,
                    **kwargs
                    ):
        '''
        :param filename: A string or ordered list of string of netCDF filename(s)
        :type filename: str or list[str]

        :param varnames: Direct mapping of component name to netCDF variable name. Use
                         this if auto detection fails. Partial definition is allowable.
                         Unspecified terms will use the value in `.default_names`::
                           {'Cs_r': 'Cs_r',
                            'Cs_w': Cs_w',
                            's_rho': 's_rho'),
                            's_w': 's_w',
                            'bathymetry': 'h',
                            'hc': 'hc'),
                            'zeta': 'zeta')
                            }
        :type varnames: dict

        :param name: Human-readable name for this object
        :type name: str

        :param time: Time dimension (for zeta)
        :type time: gridded.time.Time or subclass

        :param grid: X-Y dmension (for bathymetry & zeta)
        :type grid: subclass of gridded.grids.GridBase
        '''
        Grid = cls._default_component_types['grid']
        Time = cls._default_component_types['time']
        Variable = cls._default_component_types['variable']
        Bathymetry = cls._default_component_types['bathymetry']
        Zeta = cls._default_component_types['zeta']

        ds, dg = parse_filename_dataset_args(filename=filename,
                                             dataset=dataset,
                                             grid_file=grid_file,
                                             data_file=data_file)

        if grid is None:
            grid = Grid.from_netCDF(dataset=dg,
                                    grid_topology=grid_topology)
        if name is None:
            name = cls.__name__ + str(cls._def_count)
            cls._def_count += 1
        
        # Do a comprehensive search for netCDF4 Variables all at once
        nc_vars = search_netcdf_vars(cls, ds, dg)
        
        if bathymetry is None:
            bathy_var = nc_vars.get('bathymetry', None)
            if bathy_var is None:
                err = 'Unable to locate bathymetry in data file'
                if dg:
                    raise ValueError(err + ' or grid file')
                raise ValueError(err)
            bathymetry = Bathymetry.from_netCDF(dataset=bathy_var._grp,
                                              varname=bathy_var.name,
                                              grid=grid,
                                              time=time,
                                              name='bathymetry',
                                              )

        if zeta is None:
            zeta_var = nc_vars.get('zeta', None)
            if zeta_var is None:
                warn = 'Unable to locate zeta in data file'
                if dg:
                    warnings.warn(warn + ' or grid file.')
                warn += ' Generating constant (0) zeta.'
                warnings.warn(err)
                zeta = Zeta.constant(0)
            else:
                zeta = Zeta.from_netCDF(dataset=zeta_var._grp,
                                            varname=zeta_var.name,
                                            grid=grid,
                                            time=time,
                                            name='zeta')
                
        if time is None:
            time = zeta.time
        if terms is None:
            terms = {}
            for term, tvar in nc_vars.items():
                if term in ['bathymetry', 'zeta']:
                    # skip these because they're done separately...
                    continue
                terms[term] = tvar[:]
        if vtransform is None:
            vtransform = 2  #default for ROMS
            #  messing about trying to detect this.

        return cls(name=name,
                   time=time,
                   grid=grid,
                   bathymetry=bathymetry,
                   zeta=zeta,
                   terms=terms,
                   vtransform=vtransform,
                   **kwargs)
    
    @property
    def surface_index(self):
        raise NotImplementedError('surface_index not implemented for S_Depth, required in subclasses')
    
    @property
    def bottom_index(self):
        raise NotImplementedError('bottom_index not implemented for S_Depth, required in subclasses')
        
    @property
    def num_levels(self):
        raise NotImplementedError('num_levels not implemented for S_Depth, required in subclasses')

    @property
    def num_layers(self):
        raise NotImplementedError('num_layers not implemented for S_Depth, required in subclasses')

    @classmethod
    def _can_create_from_netCDF(cls,
                                filename=None,
                                dataset=None,
                                grid_file=None,
                                data_file=None,):
        ds, dg = parse_filename_dataset_args(filename=filename,
                                                dataset=dataset,
                                                grid_file=grid_file,
                                                data_file=data_file)

        found_vars = search_netcdf_vars(cls, ds, dg)
        #necessary to support optional zeta when called from Depth.from_netCDF
        #this is a hack that circumvents the 'can_create_class' function
        #what we really need is a way to specify that a sought attriubute is optional
        #in the 'schema' (default_names, cf_names, etc)
        if found_vars['zeta'] is None: 
            found_vars.pop('zeta', None)
        # all variables must be found (no None values)
        return not (None in found_vars.values())

    def __len__(self):
        return self.num_levels
        
    def get_transect(self, points, time, data_shape, _hash=None, **kwargs):
        '''
        :param points: array of points to interpolate to
        :type points: numpy array of shape (n, 3)
        
        :param time: time to interpolate to
        :type time: datetime.datetime
        
        :param data_shape: Shape of the variable to be interpolated. The first dimension is expected to be depth
        :type rho_or_w: tuple of int
        
        :return: numpy array of shape (n, data_shape[0]) of n depth level transects
        '''
        raise NotImplementedError('get_transect not implemented for S_Depth, required in subclasses')

    def get_surface_depth(self, points, time, data_shape, _hash=None, **kwargs):
        '''
        :param points: array of points to interpolate to
        :type points: numpy array of shape (n, 3)

        :param time: time to interpolate to
        :type time: datetime.datetime

        :param data_shape: Shape of the variable to be interpolated. The first dimension is expected to be depth
        :type rho_or_w: tuple of int

        :return: numpy array of shape (n, 1) of n surface level values
        '''
        raise NotImplementedError('get_surface_depth not implemented for S_Depth, required in subclasses')


    def interpolation_alphas(self,
                             points,
                             time,
                             data_shape,
                             surface_boundary_condition=None,
                             bottom_boundary_condition=None,
                             _hash=None,
                             extrapolate=False,
                             **kwargs):
        '''
        Returns a pair of arrays. The 1st array is of the depth indices
        of all the points. The 2nd value is an array of the interpolation
        alphas for the points between their depth index and depth_index+1.

        If a depth is between coordinate N and N+1, the index will be N.
        If a depth is exactly on a coordinate, the index will be N.

        Any points that are 'off grid' will be subject to the boundary conditions
        'mask' or 'extrapolate'. 'mask' will mask the index and the alpha of the point.
        'extrapolate' will set the index to the surface or bottom index, and the alpha to
        0 or 1 depending on the orientation of the layers
        '''
        depths = points[:,2]
        surface_boundary_condition = self.default_surface_boundary_condition if surface_boundary_condition is None else surface_boundary_condition
        bottom_boundary_condition = self.default_bottom_boundary_condition if bottom_boundary_condition is None else bottom_boundary_condition

        surface_index = self.surface_index
        bottom_index = self.bottom_index
        if data_shape[0] != self.num_levels and data_shape[0] != self.num_layers:
            raise ValueError('Cannot get depth interpolation alphas for data shape specified; does not fit r or w depth axis')
        if data_shape[0] == self.num_layers:
            raise NotImplementedError('Interpolation of data on depth layers not supported yet')
        
        transects = self.get_transect(points, time, data_shape=data_shape, _hash=_hash, extrapolate=extrapolate)
        
        indices = np.ma.MaskedArray(data=-np.ones((len(points)), dtype=np.int64) * 1000, mask=np.zeros((len(points)), dtype=bool))
        alphas = np.ma.MaskedArray(data=np.empty((len(points)), dtype=np.float64) * np.nan, mask=np.zeros((len(points)), dtype=bool))

        #use np.digitize to bin the depths into the layers.
        #https://numpy.org/doc/stable/reference/generated/numpy.digitize.html
        #bins[i-1] <= x < bins[i] should be satisfied for FVCOM (right=False, increasing order)
        #bins[i-1] > x >= bins[i] should be satisfied for ROMS (right=False, decreasing order)
        #this means the surface level will be 'within bounds' and the seafloor level will NOT be
        vf = np.vectorize(np.digitize, signature='(),(n)->()', excluded=['right'])
        indices = vf(depths, transects, right=False) - 1
        
        # transect mask is True where the point is outside the grid horizontally
        # so it must be reapplied
        indices = np.ma.array(indices, mask=transects.mask[:,0])
        alphas.mask = transects.mask[:,0]
        indices, alphas, oob_mask = self._apply_boundary_conditions(indices,
                                                                    alphas,
                                                                    surface_index,
                                                                    bottom_index,
                                                                    surface_boundary_condition,
                                                                    bottom_boundary_condition)
        
        # compute the remaining alphas, which should be for points within the depth interval
        L0 = np.take(transects, indices)
        L1 = np.take(transects, indices + 1)
        within_layer = np.isnan(alphas) #remaining alphas would still have nan at this point
        alphas[within_layer] = (depths[within_layer] - L0[within_layer]) / (L1[within_layer] - L0[within_layer])
        
        if any(np.isnan(alphas)):
            raise ValueError('Some alphas are still unmasked and NaN. Please file a bug report')
        return indices, alphas

    def _apply_boundary_conditions(self,
                                   indices,
                                   alphas,
                                   surface_index=None,
                                   bottom_index=None,
                                   surface_boundary_condition=None,
                                   bottom_boundary_condition=None):
        '''
        Applies the boundary conditions to the indices and alphas
        indices is expected to be fresh from the np.digitize step, meaning values
        from 0 to num_levels are expected.
        alphas is expected to still contain nans, but this function can still work by
        masking and setting values to 0 or 1 depending on the boundary condition
        '''
        surface_index = self.surface_index if surface_index is None else surface_index
        bottom_index = self.bottom_index if bottom_index is None else bottom_index
        surface_boundary_condition = self.default_surface_boundary_condition if surface_boundary_condition is None else surface_boundary_condition
        bottom_boundary_condition = self.default_bottom_boundary_condition if bottom_boundary_condition is None else bottom_boundary_condition
        
        if surface_index == 0:
            #ascending ordered depths (FVCOM-like) (0, 10, 20, ...)
            above_surf_mask = indices < surface_index
            below_bottom_mask = indices >= bottom_index
            alphas[above_surf_mask] = 1
            alphas[below_bottom_mask] = 0
        else:
            #descending ordered depths (ROMS-like) (..., 30, 20, 10, 0)
            above_surf_mask = indices >= surface_index
            below_bottom_mask = indices < bottom_index
            alphas[above_surf_mask] = 0
            alphas[below_bottom_mask] = 1
        oob_mask = np.logical_or(above_surf_mask, below_bottom_mask)
        indices.mask = np.logical_or(indices.mask, oob_mask)
        alphas.mask = np.logical_or(alphas.mask, oob_mask)
            
        if surface_boundary_condition == 'extrapolate':
            indices.mask[above_surf_mask] = False
            alphas.mask[above_surf_mask] = False
        if bottom_boundary_condition == 'extrapolate':
            indices.mask[below_bottom_mask] = False
            alphas.mask[below_bottom_mask] = False
        
        
        
        
        return indices, alphas, oob_mask
            
        
        
    
class ROMS_Depth(S_Depth):
    '''
    Sigma coordinate depth object for ROMS style output
    '''
    _def_count = 0
    default_names = {'Cs_r': ['Cs_r'],
                     'Cs_w': ['Cs_w'],
                     's_rho': ['s_rho'],
                     's_w': ['s_w'],
                     'hc': ['hc'],
                     'bathymetry': ['h'],
                     'zeta': ['zeta']
                     }

    cf_names = {'Cs_r': ['S-coordinate stretching curves at RHO-points'],
                'Cs_w': ['S-coordinate stretching curves at W-points'],
                's_rho': ['S-coordinate at RHO-points'],
                's_w':['S-coordinate at W-points'],
                'hc': ['S-coordinate parameter, critical depth'],
                'bathymetry': ['bathymetry at RHO-points', 'Final bathymetry at RHO-points'],
                'zeta': ['free-surface']
                }

    @property
    def surface_index(self):
        return np.argmax(self.s_w)
    
    @property
    def bottom_index(self):
        return np.argmin(self.s_w)

    @property
    def num_levels(self):
        return len(self.s_w)

    @property
    def num_layers(self):
        return len(self.s_rho)

    def get_transect(self, points, time, data_shape=None, _hash=None, **kwargs):
        '''
        :param points: array of points to interpolate to
        :type points: numpy array of shape (n, 3)

        :param time: time to interpolate to
        :type time: datetime.datetime

        :param data_shape: shape of the variable to be interpolated. This param is used to determine
        whether to index on the sigma layers or levels
        :type data_shape: tuple of int

        :return: numpy array of shape (n, num_w_levels) of n s-coordinate transects
        '''

        s_c = self.s_rho if data_shape[0] == self.num_layers else self.s_w
        C_s = self.Cs_r if data_shape[0] == self.num_layers else self.Cs_w
        h = self.bathymetry.at(points, time, unmask=False, _hash=_hash, **kwargs)
        zeta = self.zeta.at(points, time, unmask=False, _hash=_hash, **kwargs)
        hc = self.hc
        hCs = h * C_s[np.newaxis, :]
        if self.vtransform == 1:
            S = (hc* s_c) + hCs - (hc * C_s)[np.newaxis, :]
            s_coord = -(S + zeta * (1 + S / h))
        elif self.vtransform == 2:
            S = ((hc * s_c) + hCs) / (hc + h)
            s_coord = -(zeta + (zeta + h) * S)
        return s_coord


class FVCOM_Depth(S_Depth):
    _def_count = 0
    default_names = {
        'siglay': ['siglay'], # mid layer depth coordinate on nodes
        'siglay_center': ['siglev_center'], # mid layer depth coordinate on centers
        'siglev': ['siglev'], # layer depth coordinate on nodes
        'siglev_center': ['siglev_center'], # layer depth coordinate on centers
        'bathymetry': ['h'], # bathymetry on nodes
        'h_center': ['h_center'], # bathymetry on centers
        'zeta': ['zeta'], # free surface
    }

    cf_names = {
        'siglay': ['ocean_sigma/general_coordinate'],
        'siglay_center': ['ocean_sigma/general_coordinate'],
        'siglev': ['ocean_sigma/general_coordinate'],
        'siglev_center': ['ocean_sigma/general_coordinate'],
        'bathymetry': ['sea_floor_depth_below_geoid'],
        'h_center': ['sea_floor_depth_below_geoid'],
        'zeta': ['sea_surface_height_above_geoid'],
    }

    @property
    def surface_index(self):
        return np.argmax(self.siglev[:,0])
    
    @property
    def bottom_index(self):
        return np.argmin(self.siglev[:,0])
    @property
    def num_levels(self):
        return len(self.siglev)

    @property
    def num_layers(self):
        return len(self.siglay)

    def get_transect(self, points, time, data_shape=None, _hash=None, **kwargs):
        '''
        :param points: array of points to interpolate to
        :type points: numpy array of shape (n, 3)

        :param time: time to interpolate to
        :type time: datetime.datetime

        :param rho_or_w: 'rho' or 'w' to interpolate to rho or w points
        :type rho_or_w: string

        :return: numpy array of shape (n, num_w_levels) of n s-coordinate transects
        '''

        #because FVCOM sigma is defined for every node separately.
        sigma = self.grid.interpolate_var_to_points(points[:, 0:2], self.siglev[:].T, location='node')

        bathy = self.bathymetry.at(points, time, unmask=False, _hash=_hash, **kwargs)
        zeta = self.zeta.at(points, time, unmask=False, _hash=_hash, **kwargs)

        transects = -(zeta + (zeta + bathy) * sigma)
        return transects

        # elif self.vtransform == 2:
        #     S = ((hc * s_c) + hCs) / (hc + h)
        #     s_coord = -(zeta + (zeta + h) * S)
        # if no stretching or crit depth (hc, Cs_r, Cs_w) then S = s_c


class Depth():
    '''
    Factory class that generates depth objects.

    Also handles common loading and parsing operations
    '''
    ld_types = [L_Depth]
    sd_types = [ROMS_Depth, FVCOM_Depth]
    surf_types = [DepthBase]

    def __init__(self):
        raise NotImplementedError("Depth is not meant to be instantiated. "
                                  "Please use the 'from_netCDF' or 'surface_only' function")

    @staticmethod
    def surface_only(surface_index=-1,
                     **kwargs):
        '''
        If instantiated directly, this will always return a DepthBase It is assumed index -1
        is the surface index
        '''
        return DepthBase(surface_index=surface_index,
                         **kwargs)

    @classmethod
    def from_netCDF(cls,
                    filename=None,
                    dataset=None,
                    data_file=None,
                    grid_file=None,
                    **kwargs):
        '''
        :param filename: File containing a depth
        :type filename: string or list of string

        :param dataset: Takes precedence over filename, if provided.
        :type dataset: netCDF4.Dataset

        :param depth_type: Must be provided if autodetection is not possible.
            See Depth.ld_names, Depth.sd_names, and Depth.surf_names for the
            expected values for this argument
        :type depth_type: string

        :returns: Instance of L_Depth or S_Depth
        '''
        ds, dg = parse_filename_dataset_args(filename=filename,
                                             dataset=dataset,
                                             data_file=data_file,
                                             grid_file=grid_file)

        typs = cls.sd_types + cls.ld_types
        available_to_create = [typ._can_create_from_netCDF(grid_file=dg, data_file=ds) for typ in typs]
        if not any(available_to_create):
            warnings.warn('''Unable to automatically determine depth system so
                            reverting to surface-only mode. Manually check the
                            (depth_object).surface_index attribute and set it
                            to the appropriate array index for your model data''', RuntimeWarning)
            return cls.surf_types[0].from_netCDF(data_file=ds, grid_file=dg, **kwargs)
        else:
            typ = typs[np.argmax(available_to_create)]
            if sum(available_to_create) > 1:
                warnings.warn('''Multiple depth systems detected. Using the first one found: {0}'''.format(typ.__repr__), RuntimeWarning)
            return typ.from_netCDF(filename=filename,
                                   dataset=dataset,
                                   data_file=data_file,
                                   grid_file=grid_file,
                                   **kwargs)<|MERGE_RESOLUTION|>--- conflicted
+++ resolved
@@ -35,15 +35,9 @@
 
         :param bottom_index: array index of 'lowest' level (closest to seafloor)
         '''
-<<<<<<< HEAD
         self.name = name
         self.surface_index = surface_index
         self.bottom_index = bottom_index
-=======
-        self.name=name
-        self._surface_index = surface_index
-        self._bottom_index = bottom_index
->>>>>>> f19f2e77
         self.default_surface_boundary_condition = default_surface_boundary_condition
         self.default_bottom_boundary_condition = default_bottom_boundary_conditon
 
@@ -67,13 +61,13 @@
         #Subclasses are REQUIRED to implement this property in the manner appropriate
         #for the system being represented
         return self._surface_index
-    
+
     @property
     def bottom_index(self):
         #Subclasses are REQUIRED to implement this property in the manner appropriate
         #for the system being represented
         return self._bottom_index
-    
+
     def interpolation_alphas(self,
                              points,
                              time,
@@ -216,11 +210,11 @@
     @property
     def surface_index(self):
         return np.argmin(self.depth_levels)
-    
+
     @property
     def bottom_index(self):
         return np.argmax(self.depth_levels)
-    
+
     def interpolation_alphas(self,
                              points, 
                              time = None,
@@ -499,15 +493,15 @@
                    terms=terms,
                    vtransform=vtransform,
                    **kwargs)
-    
+
     @property
     def surface_index(self):
         raise NotImplementedError('surface_index not implemented for S_Depth, required in subclasses')
-    
+
     @property
     def bottom_index(self):
         raise NotImplementedError('bottom_index not implemented for S_Depth, required in subclasses')
-        
+
     @property
     def num_levels(self):
         raise NotImplementedError('num_levels not implemented for S_Depth, required in subclasses')
@@ -532,7 +526,7 @@
         #this is a hack that circumvents the 'can_create_class' function
         #what we really need is a way to specify that a sought attriubute is optional
         #in the 'schema' (default_names, cf_names, etc)
-        if found_vars['zeta'] is None: 
+        if found_vars['zeta'] is None:
             found_vars.pop('zeta', None)
         # all variables must be found (no None values)
         return not (None in found_vars.values())
@@ -603,9 +597,9 @@
             raise ValueError('Cannot get depth interpolation alphas for data shape specified; does not fit r or w depth axis')
         if data_shape[0] == self.num_layers:
             raise NotImplementedError('Interpolation of data on depth layers not supported yet')
-        
+
         transects = self.get_transect(points, time, data_shape=data_shape, _hash=_hash, extrapolate=extrapolate)
-        
+
         indices = np.ma.MaskedArray(data=-np.ones((len(points)), dtype=np.int64) * 1000, mask=np.zeros((len(points)), dtype=bool))
         alphas = np.ma.MaskedArray(data=np.empty((len(points)), dtype=np.float64) * np.nan, mask=np.zeros((len(points)), dtype=bool))
 
@@ -656,7 +650,7 @@
         bottom_index = self.bottom_index if bottom_index is None else bottom_index
         surface_boundary_condition = self.default_surface_boundary_condition if surface_boundary_condition is None else surface_boundary_condition
         bottom_boundary_condition = self.default_bottom_boundary_condition if bottom_boundary_condition is None else bottom_boundary_condition
-        
+
         if surface_index == 0:
             #ascending ordered depths (FVCOM-like) (0, 10, 20, ...)
             above_surf_mask = indices < surface_index
@@ -672,22 +666,22 @@
         oob_mask = np.logical_or(above_surf_mask, below_bottom_mask)
         indices.mask = np.logical_or(indices.mask, oob_mask)
         alphas.mask = np.logical_or(alphas.mask, oob_mask)
-            
+
         if surface_boundary_condition == 'extrapolate':
             indices.mask[above_surf_mask] = False
             alphas.mask[above_surf_mask] = False
         if bottom_boundary_condition == 'extrapolate':
             indices.mask[below_bottom_mask] = False
             alphas.mask[below_bottom_mask] = False
-        
-        
-        
-        
+
+
+
+
         return indices, alphas, oob_mask
-            
-        
-        
-    
+
+
+
+
 class ROMS_Depth(S_Depth):
     '''
     Sigma coordinate depth object for ROMS style output
@@ -714,7 +708,7 @@
     @property
     def surface_index(self):
         return np.argmax(self.s_w)
-    
+
     @property
     def bottom_index(self):
         return np.argmin(self.s_w)
@@ -782,7 +776,7 @@
     @property
     def surface_index(self):
         return np.argmax(self.siglev[:,0])
-    
+
     @property
     def bottom_index(self):
         return np.argmin(self.siglev[:,0])
