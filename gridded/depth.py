
import warnings

import numpy as np
from gridded.time import Time
from gridded.grids import Grid
from gridded.utilities import get_dataset, search_dataset_for_any_long_name, search_dataset_for_variables_by_longname, search_dataset_for_variables_by_varname


class DepthBase(object):
    _default_component_types = {'time': Time,
                                'grid': Grid,
                                'variable': None}

    def __init__(self,
                 surface_index=None,
                 bottom_index=None,
                 positive_down=True,
                 **kwargs):
        '''
        :param surface_index: array index of 'highest' level (closest to sea level)
        :param bottom_index: array index of 'lowest' level (closest to seafloor)
        :param positive_down: orientation of points coordinates
                              (for interpolation functions)
        '''
        self.surface_index = surface_index
        self.bottom_index = bottom_index

    @classmethod
    def from_netCDF(cls,
                    surface_index=-1,
                    **kwargs):
        return cls(surface_index,
                   **kwargs)

    def interpolation_alphas(self, points, time, data_shape, _hash=None):
        return (None, None)

    @classmethod
    def _find_required_depth_attrs(cls, filename, dataset=None, depth_topology=None):
        '''
        This function is the top level 'search for attributes' function. If there are any
        common attributes to all potential depth types, they will be sought here.

        This function returns a dict, which maps an attribute name to a netCDF4
        Variable or numpy array object extracted from the dataset. When called from
        a child depth object, this function should provide all the kwargs needed to
        create a valid instance using the __init__.

        There are no universally required terms (yet)
        '''
        df_vars = dataset.variables if dataset is not None else get_dataset(filename).variables
        df_vars = dict([(k.lower(), v) for k, v in df_vars.items()] )
        init_args = {}
        dt = {}
        return init_args, dt

    @classmethod
    def _gen_varname(cls,
                     filename=None,
                     dataset=None,
                     grid_dataset=None,
                     names_list=None,
                     std_names_list=None):
        """
        Function to find the default variable names if they are not provided.

        :param filename: Name of file that will be searched for variables
        :param dataset: Existing instance of a netCDF4.Dataset
        :type filename: string
        :type dataset: netCDF.Dataset
        :return: List of default variable names, or None if none are found
        """
        df = None
        if dataset is not None:
            df = dataset
        else:
            df = get_dataset(filename)
        if names_list is None:
            names_list = cls.default_names
        if std_names_list is None:
            std_names_list = cls.cf_names
        for n in names_list:
            if n in df.variables.keys():
                return n
        for n in std_names_list:
            for var in df.variables.values():
                if hasattr(var, 'standard_name') or hasattr(var, 'long_name'):
                    if var.name == n:
                        return n
        raise KeyError("Default names not found.")


class L_Depth(DepthBase):
    _def_count=0
    default_terms = [('depth_levels', 'depth')]
    default_names = {'depth': ['depth','depth_levels']}
    cf_names = {'depth': 'depth'}

    def __init__(self,
                 name=None,
                 terms=None,
                 surface_index=None,
                 bottom_index=None,
                 **kwargs):
        super(L_Depth, self).__init__(**kwargs)
        self.name=name
        self.terms={}
        if terms is None:
            raise ValueError('Must provide terms for level depth coordinate')
        else:
            self.terms=terms
            for k, v in terms.items():
                setattr(self, k, v)
        self.surface_index = surface_index
        self.bottom_index = bottom_index

    @classmethod
    def from_netCDF(cls,
                    filename=None,
                    dataset=None,
                    name=None,
                    topology=None,
                    terms=None,
                    surface_index=None,
                    bottom_index=None,
                    **kwargs
                    ):
        df = dataset if filename is None else get_dataset(filename, dataset)
        if df is None:
            raise ValueError('No filename or dataset provided')
        if name is None:
            name = cls.__name__ + str(cls._def_count)
        if terms is None:
            terms={}
            for tn, tln in cls.default_terms:
                vname=tn
                if tn not in dataset.variables.keys():
                    vname = cls._gen_varname(filename, dataset, [tn], [tln])
                terms[tn] = dataset[vname][:]
        if surface_index is None:
            surface_index = np.argmin(terms['depth_levels'])
        if bottom_index is None:
            bottom_index = np.argmax(terms['depth_levels'])
        return cls(name=name,
                   terms=terms,
                   surface_index=surface_index,
                   bottom_index=bottom_index,
                   **kwargs)

    def interpolation_alphas(self, points, *args, **kwargs):
        '''
        Returns a pair of values. The 1st value is an array of the depth indices of all the particles.
        The 2nd value is an array of the interpolation alphas for the particles between their depth
        index and depth_index+1. If both values are None, then all particles are on the surface layer.
        '''
        points = np.asarray(points, dtype=np.float64)
        points = points.reshape(-1, 3)
        underwater = points[:, 2] > 0
        if len(np.where(underwater)[0]) == 0:
            return None, None
        indices = -np.ones((len(points)), dtype=np.int64)
        alphas = -np.ones((len(points)), dtype=np.float64)
        pts = points[underwater]
        und_ind = -np.ones((len(np.where(underwater)[0])))
        und_alph = und_ind.copy()
        und_ind = np.digitize(pts[:, 2], self.depth_levels) - 1
        for i, n in enumerate(und_ind):
            if n == len(self.depth_levels) - 1:
                und_ind[i] = -1
            if und_ind[i] != -1:
                und_alph[i] = (pts[i, 2] - self.depth_levels[und_ind[i]]) / (
                    self.depth_levels[und_ind[i] + 1] - self.depth_levels[und_ind[i]])
        indices[underwater] = und_ind
        alphas[underwater] = und_alph
        return indices, alphas

    @classmethod
    def _find_required_depth_attrs(cls, filename, dataset=None, topology=None):

        # THESE ARE ACTUALLY ALL OPTIONAL. This should be migrated when optional
        #   attributes are dealt with
        # Get superset attributes
        gf_vars = dataset.variables if dataset is not None else get_dataset(filename).variables
        gf_vars = dict([(k.lower(), v) for k, v in gf_vars.items()] )
        init_args, gt = super(L_Depth, cls)._find_required_depth_attrs(filename,
                                                                       dataset=dataset,
                                                                       topology=topology)

        return init_args, gt


class S_Depth(DepthBase):
    '''
    Represents the ocean s-coordinate, with particular focus on ROMS implementation
    '''
    _def_count = 0
    default_names = {'Cs_r': ['Cs_r'],
                     'Cs_w': ['Cs_w'],
                     's_rho': ['s_rho'],
                     's_w': ['s_w'],
                     'hc': ['hc'],
                     'bathymetry': ['h'],
                     'zeta': ['zeta']
                     }

    cf_names = {'Cs_r': ['S-coordinate stretching curves at RHO-points'],
                'Cs_w': ['S-coordinate stretching curves at W-points'],
                's_rho': ['S-coordinate at RHO-points'],
                's_w':['S-coordinate at W-points'],
                'hc': ['S-coordinate parameter, critical depth'],
                'bathymetry': ['bathymetry at RHO-points'],
                'zeta': ['free-surface']
                }

    def __init__(self,
                 name=None,
                 time=None,
                 grid=None,
                 bathymetry=None,
                 zeta=None,
                 terms=None,
                 vtransform=2,
                 positive_down=True,
                 zero_ref = 'absolute',
                 **kwargs):
        '''
        :param name: Human readable name
        :type name: string

        :param time: time axis of the object
        :type time: gridded.time.Time or derivative

        :param grid: x/y grid representation
        :type grid: gridded.grids.GridBase or derivative

        :param bathymetry: variable object representing seafloor
        :type bathymetry: gridded.variable.Variable or derivative

        :param zeta: variable object representing free-surface
        :type zeta: gridded.variable.Variable or derivative

        :param terms: remaining terms in dictionary layout
        :type terms: dictionary of string key to numeric value
        See S_Depth.default_names, sans bathymetry and zeta

        :param vtransform: S-coordinate transform type. 1 = Old, 2 = New
        :type vtransform: int (default 2)

        :param positive_down: Flag for interpreting depth values as positive or negative
        This applies to any coordinates passed into the various functions, NOT the values
        of the S-Coordinates that this object represents
        :type positive_down: boolean

        :param zero_ref: Determines whether the 0 datum moves with the surface or is fixed
        :type zero_ref: string ('absolute' or 'surface')
        '''

        super(S_Depth, self).__init__(**kwargs)
        self.name=name
        self.time=time
        self.grid=grid
        self.bathymetry = bathymetry
        self.zeta = zeta
        self.terms={}
        self.vtransform = vtransform
        self.positive_down = positive_down
        self.zero_ref = zero_ref
        if terms is None:
            raise ValueError('Must provide terms for sigma coordinate')
        else:
            self.terms=terms
            for k, v in terms.items():
                setattr(self, k, v)
        if self.surface_index is None:
            self.surface_index = self.num_w_levels - 1
        if self.bottom_index is None:
            self.bottom_index = 0


    @classmethod
    def from_netCDF(cls,
                    filename=None,
                    varnames=None,
                    grid_topology=None,
                    name=None,
                    #units=None,
                    time=None,
                    #time_origin=None,
                    grid=None,
                    dataset=None,
                    data_file=None,
                    grid_file=None,
                    #load_all=False,
                    bathymetry=None,
                    zeta=None,
                    terms=None,
                    #fill_value=0,
                    vtransform=2,
                    positive_down=True,
                    **kwargs
                    ):
        '''
        :param filename: A string or ordered list of string of netCDF filename(s)
        :type filename: string or list
        :param varnames: Direct mapping of component name to netCDF variable name. Use
            this if auto detection fails. Partial definition is allowable. Unspecified
            terms will use the value in `.default_names`
            {'Cs_r': 'Cs_r',
             'Cs_w': Cs_w',
             's_rho': 's_rho'),
             's_w': 's_w',
             'bathymetyry': 'h',
             'hc': 'hc'),
             'zeta': 'zeta')
             }
        :type varnames: dict
        :param name: Human-readable name for this object
        :type name: string
        :param time: Time dimension (for zeta)
        :type time: gridded.time.Time or subclass
        :param grid: X-Y dmension (for bathymetry & zeta)
        :type grid: subclass of gridded.grids.GridBase
        '''
        Grid = cls._default_component_types['grid']
        Time = cls._default_component_types['time']
        Variable = cls._default_component_types['variable']
        if filename is not None:
            data_file = filename
            grid_file = filename

        ds = None
        dg = None
        if dataset is None:
            if grid_file == data_file:
                ds = dg = get_dataset(grid_file)
            else:
                ds = get_dataset(data_file)
                dg = get_dataset(grid_file)
        else:
            if grid_file is not None:
                dg = get_dataset(grid_file)
            else:
                dg = dataset
            ds = dataset

        if grid is None:
            grid = Grid.from_netCDF(grid_file,
                                    dataset=dg,
                                    grid_topology=grid_topology)
        if name is None:
            name = cls.__name__ + str(cls._def_count)
            cls._def_count += 1
        varnames = cls.default_names.copy()
        

        vn_search = search_dataset_for_variables_by_varname(ds, varnames)
        ds_search = search_dataset_for_variables_by_longname(ds, cls.cf_names)
        if ds != dg:
            dg_search = search_dataset_for_variables_by_longname(dg, cls.cf_names)
        
        breakpoint()
        
        if bathymetry is None:
            bathy_name = varnames.get('bathymetry', None)
            choice_ds = ds
            if not bathy_name:
                try:
                    bathy_name = cls._gen_varname(dataset=choice_ds,
                                    names_list=cls.default_names['bathymetry'],
                                    std_names_list=cls.cf_names['bathymetry'])
                except KeyError:
                    if dg is not None:
                        warnings.warn('bathymetry not found in data file, attempting from grid file')
                        choice_ds = dg
                        bathy_name = cls._gen_varname(dataset=choice_ds,
                                    names_list=cls.default_names['bathymetry'],
                                    std_names_list=cls.cf_names['bathymetry'])
                    else:
                        raise
                bathymetry = Variable.from_netCDF(dataset=choice_ds,
                                grid=grid,
                                varname=bathy_name[0],
                                name='Bathymetry'
                                )
            else:
                try:
                    bathymetry = Variable.from_netCDF(dataset=ds,
                                    grid=grid,
                                    varname=bathy_name[0],
                                    name='Bathymetry'
                                    )
                except:
                    warnings.warn('failed to find bathymetry name in data file, trying grid file if available')
                    if dg is not None:
                        bathymetry = Variable.from_netCDF(dataset=dg,
                                    grid=grid,
                                    varname=bathy_name[0],
                                    name='Bathymetry'
                                    )
                    else:
                        raise

        if zeta is None:
            zeta_name = varnames.get('zeta', None)
            choice_ds = ds
            if not zeta_name:
                try:
                    zeta_name = cls._gen_varname(dataset=choice_ds,
                                                 names_list=cls.default_names['zeta'],
                                                 std_names_list=cls.cf_names['zeta'])
                except KeyError:
                    try:
                        warnings.warn('zeta not found in data file, attempting from grid file')
                        choice_ds = dg
                        zeta_name = cls._gen_varname(dataset=choice_ds,
<<<<<<< HEAD
                                    names_list=cls.default_names['zeta'],
                                    std_names_list=cls.cf_names['zeta'])
                    except KeyError:
                        zeta_name=None
                if zeta_name is None:
                    zeta = Variable.constant(0)
                else:
                    zeta = Variable.from_netCDF(dataset=choice_ds,
                                        grid=grid,
                                        varname=zeta_name,
                                        name='zeta'
                                        )
=======
                                                     names_list=cls.default_names['zeta'],
                                                     std_names_list=cls.cf_names['zeta'])
                    else:
                        raise
                zeta = Variable.from_netCDF(dataset=choice_ds,
                                            grid=grid,
                                            varname=zeta_name,
                                            name='zeta')
>>>>>>> 02152ceb
            else:
                try:
                    zeta = Variable.from_netCDF(dataset=ds,
                                                grid=grid,
                                                varname=zeta_name,
                                                name='zeta')
                except:
                    warnings.warn('failed to find zeta name in data file, '
                                  'trying grid file if available')
                    if dg is not None:
                        zeta = Variable.from_netCDF(dataset=dg,
                                                    grid=grid,
                                                    varname=zeta_name,
                                                    name='zeta')
                    else:
                        raise

        if time is None:
            time = zeta.time
        if terms is None:
            terms = {}
            for term, tvar in cls.default_names.items():
                if term in ['h', 'zeta']:
                    # skip these because they're done separately...
                    continue
                vname = tvar
                choice_ds = ds
                if tvar not in ds.variables.keys():
                    tln = cls.cf_names[term]
                    try:
                        vname = cls._gen_varname(filename, choice_ds, [tvar], [tln])
                    except KeyError:
                        warnings.warn('could not find term {} in data file, '
                                      'trying grid file'.format(tvar))
                        choice_ds = dg
                        vname = cls._gen_varname(filename, dg, [tvar], [tln])

                    # don't want to re-include bathymetry, zeta
                    terms[term] = choice_ds[vname][:]
        if vtransform is None:
            vtransform = 2  #default for ROMS
            #  messing about trying to detect this.

        return cls(name=name,
                   time=time,
                   grid=grid,
                   bathymetry=bathymetry,
                   zeta=zeta,
                   terms=terms,
                   vtransform=vtransform,
                   positive_down=positive_down,
                   **kwargs)

    @property
    def num_w_levels(self):
        return len(self.s_w)

    @property
    def num_r_levels(self):
        return len(self.s_rho)

    def __len__(self):
        return self.num_w_levels

    def _L_Depth_given_bathymetry_t1(self, bathy, zeta, lvl, rho_or_w):
        """
        computes the depth (positive up) of a level given the bathymetry
        and zeta. Produces an output array same shape as bathy and zeta
        Output is always 'positive down'
        This implements transform 1 (https://www.myroms.org/wiki/Vertical_S-coordinate)
        """
        if rho_or_w == 'rho':
            s = self.s_rho[lvl]
            Cs = self.Cs_r[lvl]
        elif rho_or_w == 'w':
            s = self.s_w[lvl]
            Cs = self.Cs_w[lvl]
        else:
            raise ValueError('invalid rho_or_w argument (must be "rho" or "w")')

        hc = self.hc
        S = hc * s + (bathy - hc) * Cs
        return -(S + zeta * (1 + S / bathy))

    def _L_Depth_given_bathymetry_t2(self, bathy, zeta, lvl, rho_or_w):
        """
        computes the depth (positive up) of a level given the bathymetry
        and zeta. Produces an output array same shape as bathy and zeta
        Output is always 'positive down'
        This implements transform 2 (https://www.myroms.org/wiki/Vertical_S-coordinate)
        """
        if rho_or_w == 'rho':
            s = self.s_rho[lvl]
            Cs = self.Cs_r[lvl]
        elif rho_or_w == 'w':
            s = self.s_w[lvl]
            Cs = self.Cs_w[lvl]
        else:
            raise ValueError('invalid rho_or_w argument (must be "rho" or "w")')

        hc = self.hc
        S = (hc * s + bathy * Cs) / (hc + bathy)
        return -(zeta + (zeta + bathy) * S)

    def interpolation_alphas(self, points, time, data_shape, _hash=None, extrapolate=False):
        '''
        Returns a pair of values. The 1st value is an array of the depth indices
        of all the points. The 2nd value is an array of the interpolation
        alphas for the points between their depth index and depth_index+1. If
        both values are None, then all points are on the surface layer.

        zero_ref can be 'surface' or 'absolute'.
            'surface' means a point's depth is referenced from zeta
            'absolute' means a point's depth is referenced from average sea level zero
        '''
        zetas = self.zeta.at(points, time, _hash=_hash, extrapolate=extrapolate).reshape(-1)
        #abs_depths = absolute depth from avg sea level, positive = down
        #below_surface = bool array flagging a particle as below sea surface and above sea floor
        #below_ground = bool array flagging a particle as below sea floor (abs_depth > bathymetry)
        abs_depths = below_surface = below_ground = None
        if self.positive_down: #points depths are positive down
            abs_depths = points[:,2]
        else: #points depths are positive up
            abs_depths = -points[:,2]
        if self.zero_ref == 'absolute':
            below_surface = -abs_depths < zetas.reshape(-1)
        else:
            abs_depths = abs_depths - zetas
            below_surface = points[:,2] > 0

        if not np.any(below_surface):
            # nothing is underwater, so return special (None, None)
            return None, None
        bathy = self.bathymetry.at(points, time, _hash=_hash,
                                   extrapolate=extrapolate).reshape(-1)
        below_ground = abs_depths > bathy

        # below_surface points should not also be below_ground
        # np.logical_and(np.logical_not(below_ground), below_surface, below_surface)

        # setup (index, alphas) return arrays. -1 indicates at or above surface
        indices = -np.ones((len(points)), dtype=np.int64)
        alphas = -np.ones((len(points)), dtype=np.float64)

        bs_zeta = zetas[below_surface] # len(bs_zeta) = # of True in below_surface\
        bs_bathy = bathy[below_surface] # only a few particles may be below surface
        bs_depths = abs_depths[below_surface]

        # working arrays for below_surface points
        und_ind = -np.ones((len(bs_zeta)))
        und_alph = und_ind.copy()

        rho_or_w = None #parameter necessary for ldgb
        if data_shape[0] == self.num_w_levels:
            #data assumed to be on w points
            rho_or_w = 'w'
        elif data_shape[0] == self.num_r_levels:
            #data assumed to be on rho points
            rho_or_w = 'rho'
        else:
            raise ValueError('Cannot get depth interpolation alphas for data shape specified; does not fit r or w depth axis')

        if self.vtransform == 2:
            ldgb = self._L_Depth_given_bathymetry_t2
        elif self.vtransform == 1:
            ldgb = self._L_Depth_given_bathymetry_t1
        else:
            raise ValueError('invalid vtransform attribute on depth object')
        #blev_depths = level depth below the position, ulev_depths = level depth above the position
        blev_depths = ulev_depths = None
        b_index = self.bottom_index
        t_index = self.surface_index if rho_or_w == 'rho' else self.surface_index + 1
        #this loop finds the indices one level at a time.
        for level in range(b_index, t_index, 1):
            # for the current level, get the level depths given bathymetry and zeta
            # start at level 0 (deepest)
            ulev_depths = ldgb(bs_bathy, bs_zeta, level, rho_or_w)

            # print(ulev_depths)
            below_upper_layer = np.logical_and(ulev_depths < bs_depths, und_ind >= -1)
            if level == b_index: #special case for lowest possible layer
                und_ind[below_upper_layer] = -2
                und_alph[below_upper_layer] = -2
                continue
            blev_depths = ldgb(bs_bathy, bs_zeta, level-1, rho_or_w)
            within_layer = np.where(np.logical_and(blev_depths >= bs_depths, below_upper_layer))[0]
            if len(within_layer) == 0:
                continue
            # print(within_layer)
            und_ind[within_layer] = level
            a = ((bs_depths.take(within_layer) - blev_depths.take(within_layer)) /
                    (ulev_depths.take(within_layer) - blev_depths.take(within_layer)))
            und_alph[within_layer] = a
            blev_depths = ulev_depths

        indices[below_surface] = und_ind
        alphas[below_surface] = und_alph
        indices[indices == -2] = -1
        return indices, alphas

    def get_section(self, time, coord='w', x_coord=None, y_coord=None, vtransform=2):
        '''
        Returns a section  of the z-level space in time. All s-levels are
        returned in the data. By providing a x_coord or y_coord you can
        get cross sections in the direction specified, or both for the level
        depths at a single point.
        '''
        if coord not in ['w', 'rho']:
            raise ValueError('Can only specify "w" or "rho" for coord kwarg')
        ldgb = None
        z_shp = None
        if vtransform == 2:
            ldgb = self._L_Depth_given_bathymetry_t2
        else:
            ldgb = self._L_Depth_given_bathymetry_t1

        if coord == 'w':
            z_shp = (self.num_w_levels, self.zeta.data.shape[-2], self.zeta.data.shape[-1])
        if coord == 'rho':
            z_shp = (self.num_r_levels, self.zeta.data.shape[-2], self.zeta.data.shape[-1])
        time_idx = self.time.index_of(time)
        time_alpha = self.time.interp_alpha(time)
        z0  = self.zeta.data[time_idx]
        if time_idx == len(self.time.data) - 1 or time_idx == 0:
            zeta = self.zeta.data[time_idx]
        else:
            z1 = self.zeta.data[time_idx + 1]
            zeta = (z1 - z0)*(1-time_alpha) + z0
        bathy = self.bathymetry.data[:]
        z_data=np.empty(z_shp)
        for lvl in range(0,len(z_data)):
            z_data[lvl] = ldgb(bathy, zeta, lvl, coord)
        return z_data


class Depth(object):
    '''
    Factory class that generates depth objects. Also handles common loading and
    parsing operations
    '''
    ld_names = ['level', 'levels', 'L_Depth', 'depth_levels' 'depth_level']
    sd_names = ['sigma']
    surf_names = ['surface', 'surface only', 'surf', 'none']
    def __init__(self):
        raise NotImplementedError("Depth is not meant to be instantiated. "
                                  "Please use the 'from_netCDF' or 'surface_only' function")
    @staticmethod
    def surface_only(*args, **kwargs):
        '''
        If instantiated directly, this will always return a DepthBase It is assumed index -1
        is the surface index
        '''
        return DepthBase(*args,**kwargs)

    @staticmethod
    def from_netCDF(filename=None,
                    dataset=None,
                    data_file=None,
                    grid_file=None,
                    depth_type=None,
                    varname=None,
                    topology=None,
                    _default_types=(('level', L_Depth), ('sigma', S_Depth), ('surface', DepthBase)),
                    **kwargs):
        '''
        :param filename: File containing a depth
        :type filename: string or list of string
        :param dataset: Takes precedence over filename, if provided.
        :type dataset: netCDF4.Dataset
        :param depth_type: Must be provided if autodetection is not possible.
            See Depth.ld_names, Depth.sd_names, and Depth.surf_names for the
            expected values for this argument
        :type depth_type: string
        :returns: Instance of L_Depth or S_Depth
        '''
        if filename is not None:
            data_file = filename
            grid_file = filename

        ds = None
        dg = None
        if dataset is None:
            if grid_file == data_file:
                ds = dg = get_dataset(grid_file)
            else:
                ds = get_dataset(data_file)
                dg = get_dataset(grid_file)
        else:
            if grid_file is not None:
                dg = get_dataset(grid_file)
            else:
                dg = dataset
            ds = dataset

        df = dataset if filename is None else get_dataset(filename, dataset)
        if df is None:
            raise ValueError('No filename or dataset provided')

        cls = depth_type
        if (depth_type is None or isinstance(depth_type, str) or
                                 not issubclass(depth_type, DepthBase)):
            cls = Depth._get_depth_type(df, depth_type, topology, _default_types)

        return cls.from_netCDF(filename=filename,
                               dataset=dataset,
                               grid_file=grid_file,
                               data_file=data_file,
                               topology=topology,
                               **kwargs)

    # @staticmethod
    # def depth_type_of_var(dataset, varname):
    #     '''
    #     Given a varname or netCDF variable and dataset, try to determine the
    #     depth type from dimensions, attributes, or other metadata information,
    #     and return a grid_type and topology
    #     '''
    #     var = dataset[varname]

    @staticmethod
    def _get_depth_type(dataset, depth_type=None, topology=None, _default_types=None):
        if _default_types is None:
            _default_types = dict()
        else:
            _default_types = dict(_default_types)

        S_Depth = _default_types.get('sigma', None)
        L_Depth = _default_types.get('level', None)
        Surface_Depth = _default_types.get('surface', None)
        if depth_type is not None:
            if depth_type.lower() in Depth.ld_names:
                return L_Depth
            elif depth_type.lower() in Depth.sd_names:
                return S_Depth
            elif depth_type.lower() in Depth.surf_names:
                return Surface_Depth
            else:
                raise ValueError('Specified depth_type not recognized/supported')
        if topology is not None:
<<<<<<< HEAD
            if ('faces' in topology.keys() or
                topology.get('depth_type', 'notype').lower() in Depth.ld_names):
=======
            if ('faces' in topology.keys()
                    or topology.get('depth_type', 'notype').lower() in ld_names):
>>>>>>> 02152ceb
                return L_Depth
            elif topology.get('depth_type', 'notype').lower() in Depth.sd_names:
                return S_Depth
            else:
                return Surface_Depth

        
        else:
            t1 = search_dataset_for_any_long_name(dataset, S_Depth.cf_names)
            if t1:
                return S_Depth
            else:
                try:
<<<<<<< HEAD
                    L_Depth.from_netCDF(dataset=dataset)
                    return L_Depth
                except:
                    warnings.warn('''Unable to automatically determine depth system so reverting to surface-only mode. Please verify the index of the surface is correct.''', RuntimeWarning)
=======
                    S_Depth.from_netCDF(dataset=dataset)
                    return S_Depth
                except ValueError:
                    warnings.warn('Unable to automatically determine depth system '
                                  'so reverting to surface-only mode.\n'
                                  'Please verify the index of the surface is correct.',
                                  RuntimeWarning)
>>>>>>> 02152ceb
                    return Surface_Depth<|MERGE_RESOLUTION|>--- conflicted
+++ resolved
@@ -414,7 +414,6 @@
                         warnings.warn('zeta not found in data file, attempting from grid file')
                         choice_ds = dg
                         zeta_name = cls._gen_varname(dataset=choice_ds,
-<<<<<<< HEAD
                                     names_list=cls.default_names['zeta'],
                                     std_names_list=cls.cf_names['zeta'])
                     except KeyError:
@@ -427,16 +426,6 @@
                                         varname=zeta_name,
                                         name='zeta'
                                         )
-=======
-                                                     names_list=cls.default_names['zeta'],
-                                                     std_names_list=cls.cf_names['zeta'])
-                    else:
-                        raise
-                zeta = Variable.from_netCDF(dataset=choice_ds,
-                                            grid=grid,
-                                            varname=zeta_name,
-                                            name='zeta')
->>>>>>> 02152ceb
             else:
                 try:
                     zeta = Variable.from_netCDF(dataset=ds,
@@ -776,13 +765,8 @@
             else:
                 raise ValueError('Specified depth_type not recognized/supported')
         if topology is not None:
-<<<<<<< HEAD
-            if ('faces' in topology.keys() or
-                topology.get('depth_type', 'notype').lower() in Depth.ld_names):
-=======
             if ('faces' in topology.keys()
                     or topology.get('depth_type', 'notype').lower() in ld_names):
->>>>>>> 02152ceb
                 return L_Depth
             elif topology.get('depth_type', 'notype').lower() in Depth.sd_names:
                 return S_Depth
@@ -796,18 +780,8 @@
                 return S_Depth
             else:
                 try:
-<<<<<<< HEAD
                     L_Depth.from_netCDF(dataset=dataset)
                     return L_Depth
                 except:
                     warnings.warn('''Unable to automatically determine depth system so reverting to surface-only mode. Please verify the index of the surface is correct.''', RuntimeWarning)
-=======
-                    S_Depth.from_netCDF(dataset=dataset)
-                    return S_Depth
-                except ValueError:
-                    warnings.warn('Unable to automatically determine depth system '
-                                  'so reverting to surface-only mode.\n'
-                                  'Please verify the index of the surface is correct.',
-                                  RuntimeWarning)
->>>>>>> 02152ceb
                     return Surface_Depth