
import warnings

import numpy as np
from gridded.time import Time
from gridded.grids import Grid
from gridded.utilities import (get_dataset,
                               search_dataset_for_any_long_name,
                               search_dataset_for_variables_by_longname,
                               search_dataset_for_variables_by_varname,
                               merge_var_search_dicts
                               )


class DepthBase(object):
    _default_component_types = {'time': Time,
                                'grid': Grid,
                                'variable': None}

    def __init__(self,
                 name=None,
                 surface_index=None,
                 bottom_index=None,
                 default_surface_boundary_condition='extrapolate',
                 default_bottom_boundary_conditon='mask',
                 **kwargs):
        '''
        :param surface_index: array index of 'highest' level (closest to sea level)
        :param bottom_index: array index of 'lowest' level (closest to seafloor)
        :param positive_down: orientation of points coordinates
                              (for interpolation functions)
        '''
        self.name=name
        self.surface_index = surface_index
        self.bottom_index = bottom_index
        self.default_surface_boundary_condition = default_surface_boundary_condition
        self.default_bottom_boundary_condition = default_bottom_boundary_conditon

    @classmethod
    def from_netCDF(cls,
                    surface_index=-1,
                    **kwargs):
        return cls(surface_index,
                   **kwargs)

    def interpolation_alphas(self,
                             points,
                             time,
                             data_shape,
                             extrapolate=False,
                             _hash=None,
                             **kwargs,):
        '''
        Returns the weights (alphas) required for interpolation

        The base class implementation only supports surface values:
        it returns the surface index and 0.0 for the alpha

        This is the expected outcome for the case where all points
        are on the surface.
        '''
        sz = len(points)
        indices = np.ma.MaskedArray(data=np.ones((sz, ), dtype=np.int64) * self.surface_index,
                                    mask=np.zeros((sz, ), dtype=bool))
        alphas = np.ma.MaskedArray(data=np.zeros((sz, ), dtype=np.float64),
                                   mask=np.zeros((sz, ), dtype=bool))
        return indices, alphas

    @classmethod
    def _find_required_depth_attrs(cls, filename, dataset=None, depth_topology=None):
        '''
        This function is the top level 'search for attributes' function. If there are any
        common attributes to all potential depth types, they will be sought here.

        This function returns a dict, which maps an attribute name to a netCDF4
        Variable or numpy array object extracted from the dataset. When called from
        a child depth object, this function should provide all the kwargs needed to
        create a valid instance using the __init__.

        There are no universally required terms (yet)
        '''
        df_vars = dataset.variables if dataset is not None else get_dataset(filename).variables
        df_vars = dict([(k.lower(), v) for k, v in df_vars.items()] )
        init_args = {}
        dt = {}
        return init_args, dt

    @classmethod
    def _gen_varname(cls,
                     filename=None,
                     dataset=None,
                     grid_dataset=None,
                     names_list=None,
                     std_names_list=None):
        """
        Function to find the default variable names if they are not provided.

        :param filename: Name of file that will be searched for variables
        :param dataset: Existing instance of a netCDF4.Dataset
        :type filename: string
        :type dataset: netCDF.Dataset
        :return: List of default variable names, or None if none are found
        """
        df = None
        if dataset is not None:
            df = dataset
        else:
            df = get_dataset(filename)
        if names_list is None:
            names_list = cls.default_names
        if std_names_list is None:
            std_names_list = cls.cf_names
        for n in names_list:
            if n in df.variables.keys():
                return n
        for n in std_names_list:
            for var in df.variables.values():
                if hasattr(var, 'standard_name') or hasattr(var, 'long_name'):
                    if var.name == n:
                        return n
        raise KeyError("Default names not found.")


class L_Depth(DepthBase):
    _def_count=0
    default_terms = [('depth_levels', 'depth')]
    default_names = {'depth': ['depth','depth_levels']}
    cf_names = {'depth': 'depth'}

    def __init__(self,
                 terms=None,
                 **kwargs):
        super(L_Depth, self).__init__(**kwargs)
        self.terms={}
        if terms is None:
            raise ValueError('Must provide terms for level depth coordinate')
        else:
            self.terms=terms
            for k, v in terms.items():
                setattr(self, k, v)

    @classmethod
    def from_netCDF(cls,
                    filename=None,
                    dataset=None,
                    name=None,
                    topology=None,
                    terms=None,
                    surface_index=None,
                    bottom_index=None,
                    **kwargs
                    ):
        df = dataset if filename is None else get_dataset(filename, dataset)

        if df is None:
            raise ValueError('No filename or dataset provided')
        if name is None:
            name = cls.__name__ + str(cls._def_count)
        if terms is None:
            terms={}
            for tn, tln in cls.default_terms:
                vname=tn
                #if tn not in dataset.variables.keys(): # 2023
                if tn not in df.variables.keys():
                    vname = cls._gen_varname(filename, dataset, [tn], [tln])
                #terms[tn] = dataset[vname][:] # 2023
                terms[tn] = df[vname][:]
        if surface_index is None:
            surface_index = np.argmin(terms['depth_levels'])
        if bottom_index is None:
            bottom_index = np.argmax(terms['depth_levels'])
        # 2023-02-21 set the depth of the top layer to zero
        terms['depth_levels'][surface_index] = 0.0
        # 2023-02-21 set the depth of the top layer to zero

        return cls(name=name,
                   terms=terms,
                   surface_index=surface_index,
                   bottom_index=bottom_index,
                   **kwargs)
        

    def interpolation_alphas(self,
                             points, 
                             time = None,
                             data_shape=None,
                             surface_boundary_condition=None,
                             bottom_boundary_condition=None,
                             *args,
                             **kwargs):
        '''
        Returns a pair of values. The 1st value is an array of the depth indices of all the particles.
        The 2nd value is an array of the interpolation alphas for the particles between their depth
        index and depth_index+1. If both values are None, then all particles are on the surface layer.
        '''
        points = np.asarray(points, dtype=np.float64)
        points = points.reshape(-1, 3)
        depths = points[:, 2]
        surface_boundary_condition = self.default_surface_boundary_condition if surface_boundary_condition is None else surface_boundary_condition
        bottom_boundary_condition = self.default_bottom_boundary_condition if bottom_boundary_condition is None else bottom_boundary_condition
        
        
        # process remaining points that are 'above the surface' or 'below the ground'
        # L0 and L1 bound the entire vertical layer
        # It is important to get the 'right' argument correct for np.digitize
        # See https://numpy.org/doc/stable/reference/generated/numpy.digitize.html
        
        L0 = self.depth_levels[0]
        L1 = self.depth_levels[-1]
        idxs = np.digitize(depths, self.depth_levels, right=False if L0 < L1 else True) - 1
        indices = np.ma.MaskedArray(data=idxs, mask=np.zeros((len(idxs)), dtype=bool))
        
        alphas = np.ma.MaskedArray(data=np.empty((len(points)), dtype=np.float64) * np.nan, mask=np.zeros((len(points)), dtype=bool))
        
        #set above surface and below seafloor alphas to allow future filtering
        
        if L0 < L1:
            #0, 1, 2, 3, 4, 5, 6
            above_surface = indices == -1
            above_alpha = 1
            below_bottom = indices == (len(self.depth_levels) - 1)
            below_alpha = 0
        else:
            #6, 5, 4, 3, 2, 1, 0
            above_surface = indices == (len(self.depth_levels) - 1)
            above_alpha = 0
            below_bottom = indices == -1
            below_alpha = 1
        
        alphas[above_surface] = above_alpha
        alphas[below_bottom] = below_alpha
        
        #set above surface and below seafloor mask
        if surface_boundary_condition == 'mask':
            alphas.mask = np.logical_or(alphas.mask, above_surface)
            indices.mask[above_surface] = True
        alphas[indices == -1] = 1
        if bottom_boundary_condition == 'mask':
            alphas.mask = np.logical_or(alphas.mask, below_bottom)
            indices.mask[below_bottom] = True
        
        within_layer = np.isnan(alphas)
        
        L0 = np.take(self.depth_levels, indices[within_layer])
        L1 = np.take(self.depth_levels, indices[within_layer] + 1)
        
        alphas[within_layer] = (depths[within_layer] - L0) / (
            L1 - L0)
        
        if any(np.isnan(alphas)):
            raise ValueError('Some alphas are still unmasked and NaN. Please file a bug report')
        
        return indices, alphas

    @classmethod
    def _find_required_depth_attrs(cls, filename, dataset=None, topology=None):

        # THESE ARE ACTUALLY ALL OPTIONAL. This should be migrated when optional
        #   attributes are dealt with
        # Get superset attributes
        gf_vars = dataset.variables if dataset is not None else get_dataset(filename).variables
        gf_vars = dict([(k.lower(), v) for k, v in gf_vars.items()] )
        init_args, gt = super(L_Depth, cls)._find_required_depth_attrs(filename,
                                                                       dataset=dataset,
                                                                       topology=topology)

        return init_args, gt

class S_Depth(DepthBase):
    '''
    Represents the ocean s-coordinates as implemented by ROMS,
    It may or may not be useful for other systems.
    '''
<<<<<<< HEAD
=======
    _def_count = 0
    default_names = {'Cs_r': ['Cs_r'],
                     'Cs_w': ['Cs_w'],
                     's_rho': ['s_rho'],
                     's_w': ['s_w'],
                     'hc': ['hc'],
                     'bathymetry': ['h'],
                     'zeta': ['zeta']
                     }

    # NOTE: I don't think these are CFnames :-(
    cf_names = {'Cs_r': ['S-coordinate stretching curves at RHO-points'],
                'Cs_w': ['S-coordinate stretching curves at W-points'],
                's_rho': ['S-coordinate at RHO-points'],
                's_w': ['S-coordinate at W-points'],
                'hc': ['S-coordinate parameter, critical depth'],
                'bathymetry': ['bathymetry at RHO-points', 'Final bathymetry at RHO-points'],
                'zeta': ['free-surface']
                }
>>>>>>> e311adab

    def __init__(self,
                 name=None,
                 time=None,
                 grid=None,
                 bathymetry=None,
                 zeta=None,
                 terms=None,
                 vtransform=2,
                 positive_down=True,
                 surface_boundary_condition='extrapolate',
                 bottom_boundary_condition='mask',
                 **kwargs):
        '''
        :param name: Human readable name
        :type name: string

        :param time: time axis of the object
        :type time: gridded.time.Time or derivative

        :param grid: x/y grid representation
        :type grid: gridded.grids.GridBase or derivative

        :param bathymetry: variable object representing seafloor
        :type bathymetry: gridded.variable.Variable or derivative

        :param zeta: variable object representing free-surface
        :type zeta: gridded.variable.Variable or derivative

        :param terms: remaining terms in dictionary layout
        :type terms: dictionary of string key to numeric value
        See S_Depth.default_names, sans bathymetry and zeta

        :param vtransform: S-coordinate transform type. 1 = Old, 2 = New
        :type vtransform: int (default 2)

        :param positive_down: Flag for interpreting depth values as positive or negative
        This applies to any coordinates passed into the various functions, NOT the values
        of the S-Coordinates that this object represents
        :type positive_down: boolean

        :param surface_boundary_condition: Determines how to handle points above the surface
        :type surface_boundary_condition: string ('extrapolate' or 'mask')

        :param bottom_boundary_condition: Determines how to handle points below the seafloor
        :type bottom_boundary_condition: string ('extrapolate' or 'mask')
        '''

        super(S_Depth, self).__init__(**kwargs)
        self.name = name
        self.time = time
        self.grid = grid
        self.bathymetry = bathymetry
        self.zeta = zeta
        self.terms = {}
        self.vtransform = vtransform
        self.positive_down = positive_down
        if terms is None:
            raise ValueError('Must provide terms for sigma coordinate')
        else:
            self.terms=terms
            for k, v in terms.items():
                setattr(self, k, v)
        if self.surface_index is None:
            self.surface_index = self.num_w_levels - 1
        if self.bottom_index is None:
            self.bottom_index = 0

        # self.rho_coordinates = self.compute_coordinates('rho')
        # self.w_coordinates = self.compute_coordinates('w')
        self.default_surface_boundary_condition = 'extrapolate'
        self.default_bottom_boundary_condition = 'mask'

    @classmethod
    def from_netCDF(cls,
                    filename=None,
                    varnames=None,
                    grid_topology=None,
                    name=None,
                    # units=None,
                    time=None,
                    # time_origin=None,
                    grid=None,
                    dataset=None,
                    data_file=None,
                    grid_file=None,
                    # load_all=False,
                    bathymetry=None,
                    zeta=None,
                    terms=None,
                    # fill_value=0,
                    vtransform=2,
                    positive_down=True,
                    **kwargs
                    ):
        '''
        :param filename: A string or ordered list of string of netCDF filename(s)
        :type filename: str or list[str]

        :param varnames: Direct mapping of component name to netCDF variable name. Use
                         this if auto detection fails. Partial definition is allowable.
                         Unspecified terms will use the value in `.default_names`::
                           {'Cs_r': 'Cs_r',
                            'Cs_w': Cs_w',
                            's_rho': 's_rho'),
                            's_w': 's_w',
                            'bathymetry': 'h',
                            'hc': 'hc'),
                            'zeta': 'zeta')
                            }
        :type varnames: dict

        :param name: Human-readable name for this object
        :type name: str

        :param time: Time dimension (for zeta)
        :type time: gridded.time.Time or subclass

        :param grid: X-Y dmension (for bathymetry & zeta)
        :type grid: subclass of gridded.grids.GridBase
        '''
        Grid = cls._default_component_types['grid']
        Time = cls._default_component_types['time']
        Variable = cls._default_component_types['variable']
        if filename is not None:
            data_file = filename
            grid_file = filename

        ds = None
        dg = None
        if dataset is None:
            if grid_file == data_file:
                ds = dg = get_dataset(grid_file)
            else:
                ds = get_dataset(data_file)
                dg = get_dataset(grid_file)
        else:
            if grid_file is not None:
                dg = get_dataset(grid_file)
            else:
                dg = dataset
            ds = dataset

        if grid is None:
            grid = Grid.from_netCDF(grid_file,
                                    dataset=dg,
                                    grid_topology=grid_topology)
        if name is None:
            name = cls.__name__ + str(cls._def_count)
            cls._def_count += 1
        varnames = cls.default_names.copy()
        
        # Do a comprehensive search for netCDF4 Variables all at once
        vn_search = search_dataset_for_variables_by_varname(ds, varnames)
        ds_search = search_dataset_for_variables_by_longname(ds, cls.cf_names)
        varnames = merge_var_search_dicts(ds_search, vn_search)
        if ds != dg:
            dg_search = search_dataset_for_variables_by_longname(dg, cls.cf_names)
            varnames = merge_var_search_dicts(varnames, dg_search)
        
        if bathymetry is None:
            bathy_var = varnames.get('bathymetry', None)
            if bathy_var is None:
                err = 'Unable to locate bathymetry in data file'
                if dg:
                    raise ValueError(err + ' or grid file')
                raise ValueError(err)
            bathymetry = Variable.from_netCDF(dataset=bathy_var._grp,
                                              varname=bathy_var.name,
                                              grid=grid,
                                              name='bathymetry',
                                              )

        if zeta is None:
            zeta_var = varnames.get('zeta', None)
            if zeta_var is None:
                warn = 'Unable to locate zeta in data file'
                if dg:
                    warnings.warn(warn + ' or grid file.')
                warn += ' Generating constant (0) zeta.'
                warnings.warn(err)
                zeta = Variable.constant(0)
            else:
                zeta = Variable.from_netCDF(dataset=zeta_var._grp,
                                            varname=zeta_var.name,
                                            grid=grid,
                                            name='zeta')
                
        if time is None:
            time = zeta.time
        if terms is None:
            terms = {}
            for term, tvar in varnames.items():
                if term in ['bathymetry', 'zeta']:
                    # skip these because they're done separately...
                    continue
                terms[term] = tvar[:]
        if vtransform is None:
            vtransform = 2  #default for ROMS
            #  messing about trying to detect this.

        return cls(name=name,
                   time=time,
                   grid=grid,
                   bathymetry=bathymetry,
                   zeta=zeta,
                   terms=terms,
                   vtransform=vtransform,
                   positive_down=positive_down,
                   **kwargs)

    @property
    def num_levels(self):
        raise NotImplementedError('num_levels not implemented for S_Depth, required in subclasses')

    @property
    def num_layers(self):
        raise NotImplementedError('num_layers not implemented for S_Depth, required in subclasses')
        
    def get_transect(self, points, time, data_shape, _hash=None, **kwargs):
        '''
        :param points: array of points to interpolate to
        :type points: numpy array of shape (n, 3)
        
        :param time: time to interpolate to
        :type time: datetime.datetime
        
        :param data_shape: Shape of the variable to be interpolated. The first dimension is expected to be depth
        :type rho_or_w: tuple of int
        
        :return: numpy array of shape (n, data_shape[0]) of n depth level transects
        '''
        raise NotImplementedError('get_transect not implemented for S_Depth, required in subclasses')

    def get_surface_depth(self, points, time, data_shape, _hash=None, **kwargs):
        '''
        :param points: array of points to interpolate to
        :type points: numpy array of shape (n, 3)
        
<<<<<<< HEAD
        :param time: time to interpolate to
        :type time: datetime.datetime
        
        :param data_shape: Shape of the variable to be interpolated. The first dimension is expected to be depth
        :type rho_or_w: tuple of int
        
        :return: numpy array of shape (n, 1) of n surface level values
        '''
        raise NotImplementedError('get_surface_depth not implemented for S_Depth, required in subclasses')
        
=======
        s_c = self.s_rho if rho_or_w == 'rho' else self.s_w
        C_s = self.Cs_r if rho_or_w == 'rho' else self.Cs_w
        h = self.bathymetry.at(points, time, unmask=False, _hash=_hash, **kwargs)
        zeta = self.zeta.at(points, time, unmask=False, _hash=_hash, **kwargs)
        hc = self.hc
        hCs = h * C_s[np.newaxis, :]
        if self.vtransform == 1:
            S = (hc* s_c) + hCs - (hc * C_s)[np.newaxis, :]
            s_coord = -(S + zeta * (1 + S / h))
        elif self.vtransform == 2:
            S = ((hc * s_c) + hCs) / (hc + h)
            s_coord = -(zeta + (zeta + h) * S)
        return s_coord

    def _L_Depth_given_bathymetry_t1(self, bathy, zeta, lvl, rho_or_w):
        """
        computes the depth (positive up) of a level given the bathymetry
        and zeta. Produces an output array same shape as bathy and zeta
        Output is always 'positive down'
        This implements transform 1 (https://www.myroms.org/wiki/Vertical_S-coordinate)
        """
        if rho_or_w == 'rho':
            s = self.s_rho[lvl]
            Cs = self.Cs_r[lvl]
        elif rho_or_w == 'w':
            s = self.s_w[lvl]
            Cs = self.Cs_w[lvl]
        else:
            raise ValueError('invalid rho_or_w argument (must be "rho" or "w")')

        hc = self.hc
        S = hc * s + (bathy - hc) * Cs
        return -(S + zeta * (1 + S / bathy))

    def _L_Depth_given_bathymetry_t2(self, bathy, zeta, lvl, rho_or_w):
        """
        computes the depth (positive up) of a level given the bathymetry
        and zeta. Produces an output array same shape as bathy and zeta
        Output is always 'positive down'
        This implements transform 2 (https://www.myroms.org/wiki/Vertical_S-coordinate)
        """
        if rho_or_w == 'rho':
            s = self.s_rho[lvl]
            Cs = self.Cs_r[lvl]
        elif rho_or_w == 'w':
            s = self.s_w[lvl]
            Cs = self.Cs_w[lvl]
        else:
            raise ValueError('invalid rho_or_w argument (must be "rho" or "w")')

        hc = self.hc
        S = (hc * s + bathy * Cs) / (hc + bathy)
        return -(zeta + (zeta + bathy) * S)
>>>>>>> e311adab

    def interpolation_alphas(self,
                             points,
                             time,
                             data_shape,
                             surface_boundary_condition=None,
                             bottom_boundary_condition=None,
                             _hash=None,
                             extrapolate=False,
                             **kwargs):
        '''
        Returns a pair of arrays. The 1st array is of the depth indices
        of all the points. The 2nd value is an array of the interpolation
        alphas for the points between their depth index and depth_index+1.

        If a depth is between coordinate N and N+1, the index will be N.
        If a depth is exactly on a coordinate, the index will be N.

        Any points that are 'off grid' will be subject to the boundary conditions
        'mask' or 'extrapolate'. 'mask' will mask the index and the alpha of the point.
        'extrapolate' will set the index to the surface or bottom index, and the alpha to
        0 or 1 depending on the orientation of the layers
        '''
<<<<<<< HEAD
        depths = points[:,2]
        surface_boundary_condition = self.default_surface_boundary_condition if surface_boundary_condition is None else surface_boundary_condition
        bottom_boundary_condition = self.default_bottom_boundary_condition if bottom_boundary_condition is None else bottom_boundary_condition

        surface_index = None
        if data_shape[0] == self.num_w_levels:
            surface_index = self.surface_index
        elif data_shape[0] == self.num_r_levels:
=======
        depths = points[:, 2]
        surface_boundary_condition = (self.default_surface_boundary_condition
                                      if surface_boundary_condition is None else
                                      surface_boundary_condition)
        bottom_boundary_condition = (self.default_bottom_boundary_condition
                                     if bottom_boundary_condition is None else
                                     bottom_boundary_condition)

        rho_or_w = surface_index = None  # parameter necessary for ldgb
        if data_shape[0] == self.num_w_levels:
            # data assumed to be on w points
            rho_or_w = 'w'
            surface_index = self.surface_index
        elif data_shape[0] == self.num_r_levels:
            # data assumed to be on rho points
            rho_or_w = 'rho'
>>>>>>> e311adab
            surface_index = self.surface_index-1
        else:
            raise ValueError('Cannot get depth interpolation alphas for data shape specified; does not fit r or w depth axis')
        
        transects = self.get_transect(points, time, data_shape=data_shape, _hash=_hash, extrapolate=extrapolate)
        surface_depth = transects[:, surface_index]
        
        indices = np.ma.MaskedArray(data=-np.ones((len(points)), dtype=np.int64), mask=np.zeros((len(points)), dtype=bool))
        alphas = np.ma.MaskedArray(data=np.empty((len(points)), dtype=np.float64) * np.nan, mask=np.zeros((len(points)), dtype=bool))

        if not np.any(depths > surface_depth):
            # nothing is within or below the mesh, so apply surface boundary condition
            # to all points and return
            if surface_boundary_condition == 'extrapolate':
                indices[:] = surface_index
                alphas[:] = 0
            else:
                indices = np.ma.masked_less(indices, 0)
                alphas = np.ma.masked_invalid(alphas, 0)
            return indices, alphas

<<<<<<< HEAD
        #use np.digitize to bin the depths into the layers
=======
        # use np.digitize to bin the depths into the layers
        transects = self.get_transect(points, time, rho_or_w=rho_or_w, _hash=_hash, extrapolate=extrapolate)
>>>>>>> e311adab
        vf = np.vectorize(np.digitize, signature='(),(n)->()', excluded=['right'])
        indices = vf(depths, transects, right=True) - 1
        
        # transect mask is True where the point is outside the grid horizontally
        # so it must be reapplied
        indices = np.ma.array(indices, mask=transects.mask[:,0])
        alphas.mask = transects.mask[:,0]
        
        # set above surface and below seafloor alphas to allow future filtering
        alphas[indices == surface_index] = 0
        if surface_boundary_condition == 'mask':
            alphas.mask = np.logical_or(alphas.mask, indices == surface_index)
            indices.mask[indices == surface_index] = True
        alphas[indices == -1] = 1
        if bottom_boundary_condition == 'mask':
            alphas.mask = np.logical_or(alphas.mask, indices == -1)
            indices.mask[indices == -1] = True
        
        # compute the remaining alphas, which should be for points within the depth interval
        L0 = np.take(transects, indices)
        L1 = np.take(transects, indices + 1)
        within_layer = np.isnan(alphas) #remaining alphas would still have nan at this point
        alphas[within_layer] = (depths[within_layer] - L0[within_layer]) / (L1[within_layer] - L0[within_layer])
        
        if any(np.isnan(alphas)):
            raise ValueError('Some alphas are still unmasked and NaN. Please file a bug report')
        return indices, alphas

    
class ROMS_Depth(S_Depth):
    '''
    Sigma coordinate depth object for ROMS style output
    '''
    _def_count = 0
    default_names = {'Cs_r': ['Cs_r'],
                     'Cs_w': ['Cs_w'],
                     's_rho': ['s_rho'],
                     's_w': ['s_w'],
                     'hc': ['hc'],
                     'bathymetry': ['h'],
                     'zeta': ['zeta']
                     }

    cf_names = {'Cs_r': ['S-coordinate stretching curves at RHO-points'],
                'Cs_w': ['S-coordinate stretching curves at W-points'],
                's_rho': ['S-coordinate at RHO-points'],
                's_w':['S-coordinate at W-points'],
                'hc': ['S-coordinate parameter, critical depth'],
                'bathymetry': ['bathymetry at RHO-points', 'Final bathymetry at RHO-points'],
                'zeta': ['free-surface']
                }

    @property
    def num_levels(self):
        return len(self.s_w)

    @property
    def num_layers(self):
        return len(self.s_rho)

    def __len__(self):
        return self.num_w_levels

    def compute_coordinates(self, rho_or_w):
        """
        Uses zeta, bathymetry, and the s-coordinate terms to produce the
        time-dependent coordinate variable.
        
        :return: numpy array of s-coordinates
        """
        if rho_or_w == 'rho':
            s_c = self.s_rho
            Cs = self.Cs_r
        elif rho_or_w == 'w':
            s_c = self.s_w
            Cs = self.Cs_w
        else:
            raise ValueError('invalid rho_or_w argument (must be "rho" or "w")')
        if len(self.zeta.data.shape) == 2: #need this check to workaround a 'constant' zeta object
            zeta = np.zeros((len(self.time.data), ) + self.bathymetry.data.shape)
        else:
            zeta = self.zeta.data[:]
        h = self.bathymetry.data[:]
        hc = self.hc
        hCs = h * Cs[:,np.newaxis, np.newaxis]
        s_coord = None
        if self.vtransform == 1:
            S = (hc * s_c)[:, np.newaxis, np.newaxis] + hCs - (hc * Cs)[:, np.newaxis, np.newaxis]
            s_coord = -(S + zeta[:, np.newaxis, :, :] * (1 + S / h))
        elif self.vtransform == 2:
            S = ((hc * s_c)[:, np.newaxis, np.newaxis] + hCs) / (hc + h)
            s_coord = -(zeta[:, np.newaxis, :, :] + (zeta[:, np.newaxis, :, :] + h) * S)
        return s_coord
            
    def get_transect(self, points, time, data_shape=None, _hash=None, **kwargs):
        '''
        :param points: array of points to interpolate to
        :type points: numpy array of shape (n, 3)
        
        :param time: time to interpolate to
        :type time: datetime.datetime
        
        :param data_shape: shape of the variable to be interpolated. This param is used to determine
        whether to index on the sigma layers or levels
        :type data_shape: tuple of int
        
        :return: numpy array of shape (n, num_w_levels) of n s-coordinate transects
        '''
        
        s_c = self.s_rho if data_shape[0] == self.num_layers else self.s_w
        C_s = self.Cs_r if data_shape[0] == self.num_layers else self.Cs_w
        h = self.bathymetry.at(points, time, unmask=False, _hash=_hash, **kwargs)
        zeta = self.zeta.at(points, time, unmask=False, _hash=_hash, **kwargs)
        hc = self.hc
        hCs = h * C_s[np.newaxis, :]
        if self.vtransform == 1:
            S = (hc* s_c) + hCs - (hc * C_s)[np.newaxis, :]
            s_coord = -(S + zeta * (1 + S / h))
        elif self.vtransform == 2:
            S = ((hc * s_c) + hCs) / (hc + h)
            s_coord = -(zeta + (zeta + h) * S)
        return s_coord
    

class FVCOM_Depth(S_Depth):
    _def_count = 0
    default_names = {
        'siglay': ['siglay'], # mid layer depth coordinate on nodes
        'siglay_center': ['siglev_center'], # mid layer depth coordinate on centers
        'siglev': ['siglev'], # layer depth coordinate on nodes
        'siglev_center': ['siglev_center'], # layer depth coordinate on centers
        'h': ['h'], # bathymetry on nodes
        'h_center': ['h_center'], # bathymetry on centers
        'zeta': ['zeta'], # free surface
    }
    
    cf_names = {
        'siglay': ['ocean_sigma/general_coordinate'],
        'siglay_center': ['ocean_sigma/general_coordinate'],
        'siglev': ['ocean_sigma/general_coordinate'],
        'siglev_center': ['ocean_sigma/general_coordinate'],
        'h': ['sea_floor_depth_below_geoid'],
        'h_center': ['sea_floor_depth_below_geoid'],
        'zeta': ['sea_surface_height_above_geoid'],
    }

    @property
    def num_levels(self):
        return len(self.siglev)

    @property
    def num_layers(self):
        return len(self.siglay)
            
    def get_transect(self, points, time, data_shape=None, _hash=None, **kwargs):
        '''
        :param points: array of points to interpolate to
        :type points: numpy array of shape (n, 3)
        
        :param time: time to interpolate to
        :type time: datetime.datetime
        
        :param rho_or_w: 'rho' or 'w' to interpolate to rho or w points
        :type rho_or_w: string
        
        :return: numpy array of shape (n, num_w_levels) of n s-coordinate transects
        '''
        if data_shape[1] == len(self.h): #data_shape[1] is the number of nodes
            h = self.h
            if data_shape[0] == len(self.num_levels):
                sig = self.siglev
            else:
                sig = self.siglay
        else: #data_shape[1] is the number of centers
            h = self.h_center
            if data_shape[0] == len(self.num_layers):
                sig = self.siglev_center
            else:
                sig = self.siglay_center
                
        bathy = h.at(points, time, unmask=False, _hash=_hash, **kwargs)
        zeta = self.zeta.at(points, time, unmask=False, _hash=_hash, **kwargs)
        breakpoint()
        # hCs = h * C_s[np.newaxis, :]
        # if self.vtransform == 1:
        #     S = (hc* s_c) + hCs - (hc * C_s)[np.newaxis, :]
        #     s_coord = -(S + zeta * (1 + S / h))
        # elif self.vtransform == 2:
        #     S = ((hc * s_c) + hCs) / (hc + h)
        #     s_coord = -(zeta + (zeta + h) * S)
        # return s_coord

class Depth(object):
    '''
    Factory class that generates depth objects. Also handles common loading and
    parsing operations
    '''
    ld_names = ['level', 'levels', 'L_Depth', 'depth_levels' 'depth_level']
    sd_names = ['sigma']
    surf_names = ['surface', 'surface only', 'surf', 'none']
    def __init__(self):
        raise NotImplementedError("Depth is not meant to be instantiated. "
                                  "Please use the 'from_netCDF' or 'surface_only' function")
    @staticmethod
    def surface_only(*args, **kwargs):
        '''
        If instantiated directly, this will always return a DepthBase It is assumed index -1
        is the surface index
        '''
        return DepthBase(*args,**kwargs)

    @staticmethod
    def from_netCDF(filename=None,
                    dataset=None,
                    data_file=None,
                    grid_file=None,
                    depth_type=None,
                    varname=None,
                    topology=None,
                    _default_types=(('level', L_Depth), ('sigma', S_Depth), ('surface', DepthBase)),
                    **kwargs):
        '''
        :param filename: File containing a depth
        :type filename: string or list of string
        :param dataset: Takes precedence over filename, if provided.
        :type dataset: netCDF4.Dataset
        :param depth_type: Must be provided if autodetection is not possible.
            See Depth.ld_names, Depth.sd_names, and Depth.surf_names for the
            expected values for this argument
        :type depth_type: string
        :returns: Instance of L_Depth or S_Depth
        '''
        if filename is not None:
            data_file = filename
            grid_file = filename

        ds = None
        dg = None
        if dataset is None:
            if grid_file == data_file:
                ds = dg = get_dataset(grid_file)
            else:
                ds = get_dataset(data_file)
                dg = get_dataset(grid_file)
        else:
            if grid_file is not None:
                dg = get_dataset(grid_file)
            else:
                dg = dataset
            ds = dataset

        df = dataset if filename is None else get_dataset(filename, dataset)
        if df is None:
            raise ValueError('No filename or dataset provided')

        cls = depth_type
        if (depth_type is None or isinstance(depth_type, str) or
                                 not issubclass(depth_type, DepthBase)):
            cls = Depth._get_depth_type(df, depth_type, topology, _default_types)

        return cls.from_netCDF(filename=filename,
                               dataset=dataset,
                               grid_file=grid_file,
                               data_file=data_file,
                               topology=topology,
                               **kwargs)

    # @staticmethod
    # def depth_type_of_var(dataset, varname):
    #     '''
    #     Given a varname or netCDF variable and dataset, try to determine the
    #     depth type from dimensions, attributes, or other metadata information,
    #     and return a grid_type and topology
    #     '''
    #     var = dataset[varname]

    @staticmethod
    def _get_depth_type(dataset, depth_type=None, topology=None, _default_types=None):
        if _default_types is None:
            _default_types = dict()
        else:
            _default_types = dict(_default_types)

        S_Depth = _default_types.get('sigma', None)
        L_Depth = _default_types.get('level', None)
        Surface_Depth = _default_types.get('surface', None)
        if depth_type is not None:
            if depth_type.lower() in Depth.ld_names:
                return L_Depth
            elif depth_type.lower() in Depth.sd_names:
                return S_Depth
            elif depth_type.lower() in Depth.surf_names:
                return Surface_Depth
            else:
                raise ValueError('Specified depth_type not recognized/supported')
        if topology is not None:
            if ('faces' in topology.keys()
                    or topology.get('depth_type', 'notype').lower() in ld_names):
                return L_Depth
            elif topology.get('depth_type', 'notype').lower() in Depth.sd_names:
                return S_Depth
            else:
                return Surface_Depth

        else:
            t1 = search_dataset_for_any_long_name(dataset, S_Depth.cf_names)
            if t1:
                return S_Depth
            else:
                try:
                    L_Depth.from_netCDF(dataset=dataset)
                    return L_Depth
                except:
                    warnings.warn('''Unable to automatically determine depth system so reverting to surface-only mode. Manually check the (depth_object).surface_index attribute and set it to the appropriate array index for your model data''', RuntimeWarning)
                    return Surface_Depth<|MERGE_RESOLUTION|>--- conflicted
+++ resolved
@@ -271,28 +271,6 @@
     Represents the ocean s-coordinates as implemented by ROMS,
     It may or may not be useful for other systems.
     '''
-<<<<<<< HEAD
-=======
-    _def_count = 0
-    default_names = {'Cs_r': ['Cs_r'],
-                     'Cs_w': ['Cs_w'],
-                     's_rho': ['s_rho'],
-                     's_w': ['s_w'],
-                     'hc': ['hc'],
-                     'bathymetry': ['h'],
-                     'zeta': ['zeta']
-                     }
-
-    # NOTE: I don't think these are CFnames :-(
-    cf_names = {'Cs_r': ['S-coordinate stretching curves at RHO-points'],
-                'Cs_w': ['S-coordinate stretching curves at W-points'],
-                's_rho': ['S-coordinate at RHO-points'],
-                's_w': ['S-coordinate at W-points'],
-                'hc': ['S-coordinate parameter, critical depth'],
-                'bathymetry': ['bathymetry at RHO-points', 'Final bathymetry at RHO-points'],
-                'zeta': ['free-surface']
-                }
->>>>>>> e311adab
 
     def __init__(self,
                  name=None,
@@ -532,7 +510,6 @@
         :param points: array of points to interpolate to
         :type points: numpy array of shape (n, 3)
         
-<<<<<<< HEAD
         :param time: time to interpolate to
         :type time: datetime.datetime
         
@@ -543,61 +520,6 @@
         '''
         raise NotImplementedError('get_surface_depth not implemented for S_Depth, required in subclasses')
         
-=======
-        s_c = self.s_rho if rho_or_w == 'rho' else self.s_w
-        C_s = self.Cs_r if rho_or_w == 'rho' else self.Cs_w
-        h = self.bathymetry.at(points, time, unmask=False, _hash=_hash, **kwargs)
-        zeta = self.zeta.at(points, time, unmask=False, _hash=_hash, **kwargs)
-        hc = self.hc
-        hCs = h * C_s[np.newaxis, :]
-        if self.vtransform == 1:
-            S = (hc* s_c) + hCs - (hc * C_s)[np.newaxis, :]
-            s_coord = -(S + zeta * (1 + S / h))
-        elif self.vtransform == 2:
-            S = ((hc * s_c) + hCs) / (hc + h)
-            s_coord = -(zeta + (zeta + h) * S)
-        return s_coord
-
-    def _L_Depth_given_bathymetry_t1(self, bathy, zeta, lvl, rho_or_w):
-        """
-        computes the depth (positive up) of a level given the bathymetry
-        and zeta. Produces an output array same shape as bathy and zeta
-        Output is always 'positive down'
-        This implements transform 1 (https://www.myroms.org/wiki/Vertical_S-coordinate)
-        """
-        if rho_or_w == 'rho':
-            s = self.s_rho[lvl]
-            Cs = self.Cs_r[lvl]
-        elif rho_or_w == 'w':
-            s = self.s_w[lvl]
-            Cs = self.Cs_w[lvl]
-        else:
-            raise ValueError('invalid rho_or_w argument (must be "rho" or "w")')
-
-        hc = self.hc
-        S = hc * s + (bathy - hc) * Cs
-        return -(S + zeta * (1 + S / bathy))
-
-    def _L_Depth_given_bathymetry_t2(self, bathy, zeta, lvl, rho_or_w):
-        """
-        computes the depth (positive up) of a level given the bathymetry
-        and zeta. Produces an output array same shape as bathy and zeta
-        Output is always 'positive down'
-        This implements transform 2 (https://www.myroms.org/wiki/Vertical_S-coordinate)
-        """
-        if rho_or_w == 'rho':
-            s = self.s_rho[lvl]
-            Cs = self.Cs_r[lvl]
-        elif rho_or_w == 'w':
-            s = self.s_w[lvl]
-            Cs = self.Cs_w[lvl]
-        else:
-            raise ValueError('invalid rho_or_w argument (must be "rho" or "w")')
-
-        hc = self.hc
-        S = (hc * s + bathy * Cs) / (hc + bathy)
-        return -(zeta + (zeta + bathy) * S)
->>>>>>> e311adab
 
     def interpolation_alphas(self,
                              points,
@@ -621,7 +543,6 @@
         'extrapolate' will set the index to the surface or bottom index, and the alpha to
         0 or 1 depending on the orientation of the layers
         '''
-<<<<<<< HEAD
         depths = points[:,2]
         surface_boundary_condition = self.default_surface_boundary_condition if surface_boundary_condition is None else surface_boundary_condition
         bottom_boundary_condition = self.default_bottom_boundary_condition if bottom_boundary_condition is None else bottom_boundary_condition
@@ -630,24 +551,6 @@
         if data_shape[0] == self.num_w_levels:
             surface_index = self.surface_index
         elif data_shape[0] == self.num_r_levels:
-=======
-        depths = points[:, 2]
-        surface_boundary_condition = (self.default_surface_boundary_condition
-                                      if surface_boundary_condition is None else
-                                      surface_boundary_condition)
-        bottom_boundary_condition = (self.default_bottom_boundary_condition
-                                     if bottom_boundary_condition is None else
-                                     bottom_boundary_condition)
-
-        rho_or_w = surface_index = None  # parameter necessary for ldgb
-        if data_shape[0] == self.num_w_levels:
-            # data assumed to be on w points
-            rho_or_w = 'w'
-            surface_index = self.surface_index
-        elif data_shape[0] == self.num_r_levels:
-            # data assumed to be on rho points
-            rho_or_w = 'rho'
->>>>>>> e311adab
             surface_index = self.surface_index-1
         else:
             raise ValueError('Cannot get depth interpolation alphas for data shape specified; does not fit r or w depth axis')
@@ -669,12 +572,7 @@
                 alphas = np.ma.masked_invalid(alphas, 0)
             return indices, alphas
 
-<<<<<<< HEAD
         #use np.digitize to bin the depths into the layers
-=======
-        # use np.digitize to bin the depths into the layers
-        transects = self.get_transect(points, time, rho_or_w=rho_or_w, _hash=_hash, extrapolate=extrapolate)
->>>>>>> e311adab
         vf = np.vectorize(np.digitize, signature='(),(n)->()', excluded=['right'])
         indices = vf(depths, transects, right=True) - 1
         
