#!/usr/bin/env python

# py2/3 compatibility
from __future__ import absolute_import, division, print_function, unicode_literals


import netCDF4 as nc4
import numpy as np
import collections
from collections import OrderedDict
<<<<<<< HEAD

from .utilities import get_dataset
from .property import EnvProp, VectorProp
from .time import Time
=======
from .gridded import _get_dataset
>>>>>>> 97a395df
from .gridded import PyGrid, PyGrid_U, PyGrid_S
from .depth import Depth
from .time import Time

#from . import gridded

print(dir(gridded))

raise Exception("stopping")
import hashlib
from functools import wraps


<<<<<<< HEAD
class GriddedProp(EnvProp):
=======
class GriddedProp(object):
>>>>>>> 97a395df

    default_names = []
    _def_count = 0

    def __init__(self,
                 name=None,
                 units=None,
                 time=None,
                 data=None,
                 grid=None,
                 depth=None,
                 data_file=None,
                 grid_file=None,
                 dataset=None,
                 varname=None,
                 fill_value=0,
                 **kwargs):
        '''
        This class represents a phenomenon using gridded data

        :param name: Name
        :param units: Units
        :param time: Time axis of the data
        :param data: Underlying data source
        :param grid: Grid that the data corresponds with
        :param data_file: Name of data source file
        :param grid_file: Name of grid source file
        :param varname: Name of the variable in the data source file
        :type name: string
        :type units: string
        :type time: [] of datetime.datetime, netCDF4 Variable, or Time object
        :type data: netCDF4.Variable or numpy.array
        :type grid: pysgrid or pyugrid
        :type data_file: string
        :type grid_file: string
        :type varname: string
        '''

        if any([grid is None, data is None]):
            raise ValueError("Grid and Data must be defined")
        if not hasattr(data, 'shape'):
            if grid.infer_location is None:
                raise ValueError('Data must be able to fit to the grid')
        self.grid = grid
        self.depth = depth
        self.name = self._units = self._time = self._data = None

        self.name = name
        self.units = units
        self.data = data
        self.time = time
        self.data_file = data_file
        self.grid_file = grid_file
        self.varname = varname
        self._result_memo = collections.OrderedDict()
        self.fill_value = fill_value
        for k in kwargs:
            setattr(self, k, kwargs[k])

#     def __repr__(self):
#         return str(self.serialize())

    @classmethod
    def from_netCDF(cls,
                    filename=None,
                    varname=None,
                    grid_topology=None,
                    name=None,
                    units=None,
                    time=None,
                    grid=None,
                    depth=None,
                    dataset=None,
                    data_file=None,
                    grid_file=None,
                    load_all=False,
                    fill_value=0,
                    **kwargs
                    ):
        '''
        Allows one-function creation of a GriddedProp from a file.

        :param filename: Default data source. Parameters below take precedence
        :param varname: Name of the variable in the data source file
        :param grid_topology: Description of the relationship between grid attributes and variable names.
        :param name: Name of property
        :param units: Units
        :param time: Time axis of the data
        :param data: Underlying data source
        :param grid: Grid that the data corresponds with
        :param depth: Depth axis object
        :param dataset: Instance of open Dataset
        :param data_file: Name of data source file
        :param grid_file: Name of grid source file
        :type filename: string
        :type varname: string
        :type grid_topology: {string : string, ...}
        :type name: string
        :type units: string
        :type time: [] of datetime.datetime, netCDF4 Variable, or Time object
        :type data: netCDF4.Variable or numpy.array
        :type grid: pysgrid or pyugrid
        :type depth: Depth, S_Depth or L_Depth
        :type dataset: netCDF4.Dataset
        :type data_file: string
        :type grid_file: string
        '''
        if filename is not None:
            data_file = filename
            grid_file = filename

        ds = None
        dg = None
        if dataset is None:
            if grid_file == data_file:
                ds = dg = get_dataset(grid_file)
            else:
                ds = get_dataset(data_file)
                dg = get_dataset(grid_file)
        else:
            if grid_file is not None:
                dg = get_dataset(grid_file)
            else:
                dg = dataset
            ds = dataset

        if grid is None:
            grid = PyGrid.from_netCDF(grid_file,
                                      dataset=dg,
                                      grid_topology=grid_topology)
        if varname is None:
            varname = cls._gen_varname(data_file,
                                       dataset=ds)
            if varname is None:
                raise NameError('Default current names are not in the data file, must supply variable name')
        data = ds[varname]
        if name is None:
            name = cls.__name__ + str(cls._def_count)
            cls._def_count += 1
        if units is None:
            try:
                units = data.units
            except AttributeError:
                units = None
        if time is None:
            time = Time.from_netCDF(filename=data_file,
                                    dataset=ds,
                                    datavar=data)
        if depth is None:
            if (isinstance(grid, PyGrid_S) and len(data.shape) == 4 or
                    isinstance(grid, PyGrid_U) and len(data.shape) == 3):
                depth = Depth(surface_index=-1)
#             if len(data.shape) == 4 or (len(data.shape) == 3 and time is None):
#                 from gnome.environment.environment_objects import S_Depth
#                 depth = S_Depth.from_netCDF(grid=grid,
#                                             depth=1,
#                                             data_file=data_file,
#                                             grid_file=grid_file,
#                                             **kwargs)
        if load_all:
            data = data[:]
        return cls(name=name,
                   units=units,
                   time=time,
                   data=data,
                   grid=grid,
                   depth=depth,
                   grid_file=grid_file,
                   data_file=data_file,
                   fill_value=fill_value,
                   varname=varname,
                   **kwargs)

    def __str__(self):
        return self.__repr__()

    def __repr__(self):
        return ('{0.__class__.__module__}.{0.__class__.__name__}('
                'name="{0.name}", '
                'time="{0.time}", '
                'units="{0.units}", '
                'data="{0.data}", '
                ')').format(self)

    @property
    def time(self):
        return self._time

    @time.setter
    def time(self, t):
        if t is None:
            self._time = None
            return
        if self.data is not None and len(t) != self.data.shape[0] and len(t) > 1:
            raise ValueError("Data/time interval mismatch")
        if isinstance(t, Time):
            self._time = t
        elif isinstance(t, collections.Iterable) or isinstance(t, nc4.Variable):
            self._time = Time(t)
        else:
            raise ValueError("Time must be set with an iterable container or netCDF variable")

    @property
    def data(self):
        return self._data

    @data.setter
    def data(self, d):
        if self.time is not None and len(d) != len(self.time):
            raise ValueError("Data/time interval mismatch")
        if self.grid is not None and self.grid.infer_location(d) is None:
            raise ValueError("Data/grid shape mismatch. Data shape is {0}, Grid shape is {1}".format(d.shape, self.grid.node_lon.shape))
        self._data = d

    @property
    def units(self):
        '''
        Units of underlying data

        :rtype: string
        '''
        return self._units

    @units.setter
    def units(self, unit):
#         if unit is not None:
#             if not unit_conversion.is_supported(unit):
#                 raise ValueError('Units of {0} are not supported'.format(unit))
        self._units = unit

    @property
    def grid_shape(self):
        if hasattr(self.grid, 'shape'):
            return self.grid.shape
        else:
            return self.grid.node_lon.shape

    @property
    def data_shape(self):
        return self.data.shape

    @property
    def is_data_on_nodes(self):
        return self.grid.infer_location(self._data) == 'node'

    def _get_hash(self, points, time):
        """
        Returns a SHA1 hash of the array of points passed in
        """
        return (hashlib.sha1(points.tobytes()).hexdigest(), hashlib.sha1(str(time)).hexdigest())

    def _memoize_result(self, points, time, result, D, _copy=False, _hash=None):
        if _copy:
            result = result.copy()
        result.setflags(write=False)
        if _hash is None:
            _hash = self._get_hash(points, time)
        if D is not None and len(D) > 4:
            D.popitem(last=False)
        D[_hash] = result
        D[_hash].setflags(write=False)

    def _get_memoed(self, points, time, D, _copy=False, _hash=None):
        if _hash is None:
            _hash = self._get_hash(points, time)
        if (D is not None and _hash in D):
            return D[_hash].copy() if _copy else D[_hash]
        else:
            return None

    def center_values(self, time, units=None, extrapolate=False):
        # NOT COMPLETE
        if not extrapolate:
            self.time.valid_time(time)
        if len(self.time) == 1:
            if len(self.data.shape) == 2:
                if isinstance(self.grid, PyGrid_S):
                    # curv grid
                    value = self.data[0:1:-2, 1:-2]
                else:
                    value = self.data
        else:
            centers = self.grid.get_center_points()
            value = self.at(centers, time, units)
        return value

    @property
    def dimension_ordering(self):
        '''
        Returns a list that describes the dimensions of the property's data. If a dimension_ordering is assigned,
        it will continue to use that. If no dimension_ordering is set, then a default ordering will be generated
        based on the object properties and data shape.

        For example, if the data has 4 dimensions and is represented by a PyGrid_S (structured grid), and the
        GriddedProp has a depth and time assigned, then the assumed ordering is ['time','depth','lon','lat']

        If the data has 3 dimensions, self.grid is a PyGrid_S, and self.time is None, then the ordering is
        ['depth','lon','lat']
        If the data has 3 dimensions, self.grid is a PyGrid_U, the ordering is ['time','depth','ele']
        '''
        if not hasattr(self, '_order'):
            self._order = None
        if self._order is not None:
            return self._order
        else:
            if isinstance(self.grid, PyGrid_S):
                order = ['time', 'depth', 'lon', 'lat']
            else:
                order = ['time', 'depth', 'ele']
            ndim = len(self.data.shape)
            diff = len(order) - ndim
            if diff == 0:
                return order
            elif diff == 1:
                if self.time is not None:
                    del order[1]
                elif self.depth is not None:
                    del order[0]
                else:
                    raise ValueError('Generated ordering too short to fit data. Time or depth must not be None')
            elif diff == 2:
                order = order[2:]
            else:
                raise ValueError('Too many/too few dimensions ndim={0}'.format(ndim))
            return order

    @dimension_ordering.setter
    def dimension_ordering(self, order):
        self._order = order

#     @profile
    def at(self, points, time, units=None, extrapolate=False, _hash=None, _mem=True, **kwargs):
        '''
        Find the value of the property at positions P at time T

        :param points: Coordinates to be queried (P)
        :param time: The time at which to query these points (T)
        :param units: units the values will be returned in (or converted to)
        :param extrapolate: if True, extrapolation will be supported
        :type points: Nx2 array of double
        :type time: datetime.datetime object
        :type depth: integer
        :type units: string such as ('mem/s', 'knots', etc)
        :type extrapolate: boolean (True or False)
        :return: returns a Nx1 array of interpolated values
        :rtype: double
        '''
        if _hash is None:
            _hash = self._get_hash(points, time)

        if _mem:
            res = self._get_memoed(points, time, self._result_memo, _hash=_hash)
            if res is not None:
                return res

        order = self.dimension_ordering
        if order[0] == 'time':
            value = self._time_interp(points, time, extrapolate, _mem=_mem, _hash=_hash, **kwargs)
        elif order[0] == 'depth':
            value = self._depth_interp(points, time, extrapolate, _mem=_mem, _hash=_hash, **kwargs)
        else:
            value = self._xy_interp(points, time, extrapolate, _mem=_mem, _hash=_hash, **kwargs)

        if _mem:
            self._memoize_result(points, time, value, self._result_memo, _hash=_hash)
        return value

    def _xy_interp(self, points, time, extrapolate, slices=(), **kwargs):
        '''
        Uses the py(s/u)grid interpolation to determine the values at the points, and returns it
        :param points: Coordinates to be queried (3D)
        :param time: Time of the query
        :param extrapolate: Turns extrapolation on or off
        :param slices: describes how the data needs to be sliced to reach the appropriate dimension
        :type points: Nx3 array of double
        :type time: datetime.datetime object
        :type extrapolate: boolean
        :type slices: tuple of integers or slice objects
        '''
        _hash = kwargs['_hash'] if '_hash' in kwargs else None
        units = kwargs['units'] if 'units' in kwargs else None
        value = self.grid.interpolate_var_to_points(points[:, 0:2], self.data, _hash=_hash[0], slices=slices, _memo=True)
        return value

    def _time_interp(self, points, time, extrapolate, slices=(), **kwargs):
        '''
        Uses the Time object to interpolate the result of the next level of interpolation, as specified
        by the dimension_ordering attribute.
        :param points: Coordinates to be queried (3D)
        :param time: Time of the query
        :param extrapolate: Turns extrapolation on or off
        :param slices: describes how the data needs to be sliced to reach the appropriate dimension
        :type points: Nx3 array of double
        :type time: datetime.datetime object
        :type extrapolate: boolean
        :type slices: tuple of integers or slice objects
        '''
        order = self.dimension_ordering
        idx = order.index('time')
        if order[idx + 1] != 'depth':
            val_func = self._xy_interp
        else:
            val_func = self._depth_interp

        if time == self.time.min_time or (extrapolate and time < self.time.min_time):
            # min or before
            return val_func(points, time, extrapolate, slices=(0,), ** kwargs)
        elif time == self.time.max_time or (extrapolate and time > self.time.max_time):
            return val_func(points, time, extrapolate, slices=(-1,), **kwargs)
        else:
            ind = self.time.index_of(time)
            s1 = slices + (ind,)
            s0 = slices + (ind - 1,)
            v0 = val_func(points, time, extrapolate, slices=s0, **kwargs)
            v1 = val_func(points, time, extrapolate, slices=s1, **kwargs)
            alphas = self.time.interp_alpha(time)
            value = v0 + (v1 - v0) * alphas
            return value

    def _depth_interp(self, points, time, extrapolate, slices=(), **kwargs):
        '''
        Uses the Depth object to interpolate the result of the next level of interpolation, as specified
        by the dimension_ordering attribute.
        :param points: Coordinates to be queried (3D)
        :param time: Time of the query
        :param extrapolate: Turns extrapolation on or off
        :param slices: describes how the data needs to be sliced to reach the appropriate dimension
        :type points: Nx3 array of double
        :type time: datetime.datetime object
        :type extrapolate: boolean
        :type slices: tuple of integers or slice objects
        '''
        order = self.dimension_ordering
        idx = order.index('depth')
        if order[idx + 1] != 'time':
            val_func = self._xy_interp
        else:
            val_func = self._time_interp
        indices, alphas = self.depth.interpolation_alphas(points, self.data.shape[1:], kwargs.get('_hash', None))
        if indices is None and alphas is None:
            # all particles are on surface
            return val_func(points, time, extrapolate, slices=slices + (self.depth.surface_index,), **kwargs)
        else:
            min_idx = indices[indices != -1].min() - 1
            max_idx = indices.max()
            values = np.zeros(len(points), dtype=np.float64)
            v0 = val_func(points, time, extrapolate, slices=slices + (min_idx - 1,), **kwargs)
            for idx in range(min_idx + 1, max_idx + 1):
                v1 = val_func(points, time, extrapolate, slices=slices + (idx,), **kwargs)
                pos_idxs = np.where(indices == idx)[0]
                sub_vals = v0 + (v1 - v0) * alphas
                if len(pos_idxs) > 0:
                    values.put(pos_idxs, sub_vals.take(pos_idxs))
                v0 = v1
            if extrapolate:
                underground = (indices == self.depth.bottom_index)
                values[underground] = val_func(points, time, extrapolate, slices=slices + (self.depth.bottom_index,), **kwargs)
            else:
                underground = (indices == self.depth.bottom_index)
                values[underground] = self.fill_value
            return values

#     def serialize(self, json_='webapi'):
#         _dict = serializable.Serializable.serialize(self, json_=json_)
#         if self.data_file is not None:
#             # put file in save zip
#             pass
#         else:
#             # write data to file and put in zip
#             pass
#         if self.grid_file is not None:
#             # put grid in save zip. make sure it's not in there twice.
#             pass
#         else:
#             # write grid to file and put in zip
#             pass

    @classmethod
    def _gen_varname(cls,
                     filename=None,
                     dataset=None):
        """
        Function to find the default variable names if they are not provided.

        :param filename: Name of file that will be searched for variables
        :param dataset: Existing instance of a netCDF4.Dataset
        :type filename: string
        :type dataset: netCDF.Dataset
        :return: List of default variable names, or None if none are found
        """
        df = None
        if dataset is not None:
            df = dataset
        else:
            df = get_dataset(filename)
        for n in cls.default_names:
            if n in df.variables.keys():
                return n
        raise ValueError("Default names not found.")


class GridVectorProp(object):

    default_names = []

    _def_count = 0

    def __init__(self,
                 name=None,
                 units=None,
                 time=None,
                 variables=None,
                 grid=None,
                 depth=None,
                 grid_file=None,
                 data_file=None,
                 dataset=None,
                 varnames=None,
                 **kwargs):

        self.name = self._units = self._time = self._variables = None

        self.name = name

        if all([isinstance(v, GriddedProp) for v in variables]):
            if time is not None and not isinstance(time, Time):
                time = Time(time)
            units = variables[0].units if units is None else units
            time = variables[0].time if time is None else time
        if units is None:
            units = variables[0].units
        self._units = units
        if variables is None or len(variables) < 2:
            raise ValueError('Variables must be an array-like of 2 or more Property objects')
        self.variables = variables
        self._time = time
        unused_args = kwargs.keys() if kwargs is not None else None
        if len(unused_args) > 0:
            kwargs = {}
        if isinstance(self.variables[0], GriddedProp):
            self.grid = self.variables[0].grid if grid is None else grid
            self.depth = self.variables[0].depth if depth is None else depth
            self.grid_file = self.variables[0].grid_file if grid_file is None else grid_file
            self.data_file = self.variables[0].data_file if data_file is None else data_file

#         self._check_consistency()
        self._result_memo = OrderedDict()

    @classmethod
    def from_netCDF(cls,
                    filename=None,
                    varnames=None,
                    grid_topology=None,
                    name=None,
                    units=None,
                    time=None,
                    grid=None,
                    depth=None,
                    data_file=None,
                    grid_file=None,
                    dataset=None,
                    load_all=False,
                    **kwargs
                    ):
        '''
        Allows one-function creation of a GridVectorProp from a file.

        :param filename: Default data source. Parameters below take precedence
        :param varnames: Names of the variables in the data source file
        :param grid_topology: Description of the relationship between grid attributes and variable names.
        :param name: Name of property
        :param units: Units
        :param time: Time axis of the data
        :param data: Underlying data source
        :param grid: Grid that the data corresponds with
        :param dataset: Instance of open Dataset
        :param data_file: Name of data source file
        :param grid_file: Name of grid source file
        :type filename: string
        :type varnames: [] of string
        :type grid_topology: {string : string, ...}
        :type name: string
        :type units: string
        :type time: [] of datetime.datetime, netCDF4 Variable, or Time object
        :type data: netCDF4.Variable or numpy.array
        :type grid: pysgrid or pyugrid
        :type dataset: netCDF4.Dataset
        :type data_file: string
        :type grid_file: string
        '''
        if filename is not None:
            data_file = filename
            grid_file = filename

        ds = None
        dg = None
        if dataset is None:
            if grid_file == data_file:
                ds = dg = get_dataset(grid_file)
            else:
                ds = get_dataset(data_file)
                dg = get_dataset(grid_file)
        else:
            if grid_file is not None:
                dg = get_dataset(grid_file)
            else:
                dg = dataset
            ds = dataset

        if grid is None:
            grid = PyGrid.from_netCDF(grid_file,
                                      dataset=dg,
                                      grid_topology=grid_topology)
        if varnames is None:
            varnames = cls._gen_varnames(data_file,
                                         dataset=ds)
        if name is None:
            name = cls.__name__ + str(cls._def_count)
            cls._def_count += 1
        data = ds[varnames[0]]
        if time is None:
            time = Time.from_netCDF(filename=data_file,
                                    dataset=ds,
                                    datavar=data)
        if depth is None:
            if (isinstance(grid, PyGrid_S) and len(data.shape) == 4 or
                    isinstance(grid, PyGrid_U) and len(data.shape) == 3):
                depth = Depth(surface_index=-1)

#         if depth is None:
#             if (isinstance(grid, PyGrid_S) and len(data.shape) == 4 or
#                         (len(data.shape) == 3 and time is None) or
#                     (isinstance(grid, PyGrid_U) and len(data.shape) == 3 or
#                         (len(data.shape) == 2 and time is None))):
#                 from gnome.environment.environment_objects import S_Depth
#                 depth = S_Depth.from_netCDF(grid=grid,
#                                             depth=1,
#                                             data_file=data_file,
#                                             grid_file=grid_file,
#                                             **kwargs)
        variables = []
        for vn in varnames:
            variables.append(GriddedProp.from_netCDF(filename=filename,
                                                     varname=vn,
                                                     grid_topology=grid_topology,
                                                     units=units,
                                                     time=time,
                                                     grid=grid,
                                                     depth=depth,
                                                     data_file=data_file,
                                                     grid_file=grid_file,
                                                     dataset=ds,
                                                     load_all=load_all,
                                                     **kwargs))
        if units is None:
            units = [v.units for v in variables]
            if all(u == units[0] for u in units):
                units = units[0]
        return cls(name=name,
                   filename=filename,
                   varnames=varnames,
                   grid_topology=grid_topology,
                   units=units,
                   time=time,
                   grid=grid,
                   depth=depth,
                   variables=variables,
                   data_file=data_file,
                   grid_file=grid_file,
                   dataset=ds,
                   load_all=load_all,
                   **kwargs)

    @classmethod
    def _gen_varnames(cls,
                      filename=None,
                      dataset=None):
        """
        Function to find the default variable names if they are not provided.

        :param filename: Name of file that will be searched for variables
        :param dataset: Existing instance of a netCDF4.Dataset
        :type filename: string
        :type dataset: netCDF.Dataset
        :return: List of default variable names, or None if none are found
        """
        df = None
        if dataset is not None:
            df = dataset
        else:
            df = get_dataset(filename)
        for n in cls.default_names:
            if all([sn in df.variables.keys() for sn in n]):
                return n
        raise ValueError("Default names not found.")

    def __str__(self):
        return self.__repr__()

    def __repr__(self):
        return ('{0.__class__.__module__}.{0.__class__.__name__}('
                'name="{0.name}", '
                'time="{0.time}", '
                'units="{0.units}", '
                'variables="{0.variables}", '
                ')').format(self)

    @property
    def is_data_on_nodes(self):
        return self.grid.infer_location(self.variables[0].data) == 'node'

    @property
    def time(self):
        return self._time

    @time.setter
    def time(self, t):
        if self.variables is not None:
            for v in self.variables:
                try:
                    v.time = t
                except ValueError as e:
                    raise ValueError('''Time was not compatible with variables.
                    Set variables attribute to None to allow changing other attributes
                    Original error: {0}'''.format(str(e)))
        if isinstance(t, Time):
            self._time = t
        elif isinstance(t, collections.Iterable) or isinstance(t, nc4.Variable):
            self._time = Time(t)
        else:
            raise ValueError("Time must be set with an iterable container or netCDF variable")

    @property
    def units(self):
        '''
        Units of underlying data

        :rtype: string
        '''
        if hasattr(self._units, '__iter__'):
            if len(set(self._units) > 1):
                return self._units
            else:
                return self._units[0]
        else:
            return self._units

    @units.setter
    def units(self, unit):
        self._units = unit
        if self.variables is not None:
            for v in self.variables:
                v.units = unit

    @property
    def varnames(self):
        '''
        Names of underlying variables

        :rtype: [] of strings
        '''
        return [v.varname if hasattr(v, 'varname') else v.name for v in self.variables ]

    @property
    def data_shape(self):
        if self.variables is not None:
            return self.variables[0].data.shape
        else:
            return None

    def _get_hash(self, points, time):
        """
        Returns a SHA1 hash of the array of points passed in
        """
        return (hashlib.sha1(points.tobytes()).hexdigest(), hashlib.sha1(str(time)).hexdigest())

    def _memoize_result(self, points, time, result, D, _copy=True, _hash=None):
        if _copy:
            result = result.copy()
        result.setflags(write=False)
        if _hash is None:
            _hash = self._get_hash(points, time)
        if D is not None and len(D) > 8:
            D.popitem(last=False)
        D[_hash] = result

    def _get_memoed(self, points, time, D, _copy=True, _hash=None):
        if _hash is None:
            _hash = self._get_hash(points, time)
        if (D is not None and _hash in D):
            return D[_hash].copy() if _copy else D[_hash]
        else:
            return None

    def at(self, points, time, units=None, extrapolate=False, memoize=True, _hash=None, **kwargs):
        mem = memoize
        if hash is None:
            _hash = self._get_hash(points, time)

        if mem:
            res = self._get_memoed(points, time, self._result_memo, _hash=_hash)
            if res is not None:
                return res

        value = np.column_stack([var.at(points=points,
                                        time=time,
                                        units=units,
                                        extrapolate=extrapolate,
                                        memoize=memoize,
                                        _hash=_hash,
                                        **kwargs) for var in self.variables])

        if mem:
            self._memoize_result(points, time, value, self._result_memo, _hash=_hash)
        return value


    @classmethod
    def _get_shared_vars(cls, *sh_args):
        default_shared = ['dataset', 'data_file', 'grid_file', 'grid']
        if len(sh_args) != 0:
            shared = sh_args
        else:
            shared = default_shared

        def getvars(func):
            @wraps(func)
            def wrapper(*args, **kws):
                def _mod(n):
                    k = kws
                    s = shared
                    return (n in s) and ((n not in k) or (n in k and k[n] is None))
                if 'filename' in kws and kws['filename'] is not None:
                    kws['data_file'] = kws['grid_file'] = kws['filename']
                if _mod('dataset'):
                    if 'grid_file' in kws and 'data_file' in kws:
                        if kws['grid_file'] == kws['data_file']:
                            ds = dg = get_dataset(kws['grid_file'])
                        else:
                            ds = get_dataset(kws['data_file'])
                            dg = get_dataset(kws['grid_file'])
                    kws['dataset'] = ds
                else:
                    if 'grid_file' in kws and kws['grid_file'] is not None:
                        dg = get_dataset(kws['grid_file'])
                    else:
                        dg = kws['dataset']
                    ds = kws['dataset']
                if _mod('grid'):
                    gt = kws.get('grid_topology', None)
                    kws['grid'] = PyGrid.from_netCDF(kws['grid_file'], dataset=dg, grid_topology=gt)
                if kws.get('varnames', None) is None:
                    varnames = cls._gen_varnames(kws['data_file'],
                                                 dataset=ds)
#                 if _mod('time'):
#                     time = Time.from_netCDF(filename=kws['data_file'],
#                                             dataset=ds,
#                                             varname=data)
#                     kws['time'] = time
                return func(*args, **kws)
            return wrapper
        return getvars<|MERGE_RESOLUTION|>--- conflicted
+++ resolved
@@ -8,32 +8,17 @@
 import numpy as np
 import collections
 from collections import OrderedDict
-<<<<<<< HEAD
-
-from .utilities import get_dataset
-from .property import EnvProp, VectorProp
-from .time import Time
-=======
 from .gridded import _get_dataset
->>>>>>> 97a395df
 from .gridded import PyGrid, PyGrid_U, PyGrid_S
 from .depth import Depth
 from .time import Time
 
-#from . import gridded
-
-print(dir(gridded))
-
 raise Exception("stopping")
 import hashlib
 from functools import wraps
 
 
-<<<<<<< HEAD
-class GriddedProp(EnvProp):
-=======
 class GriddedProp(object):
->>>>>>> 97a395df
 
     default_names = []
     _def_count = 0
