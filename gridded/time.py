#!/usr/binenv python

from textwrap import dedent
import netCDF4 as nc4
import numpy as np

from datetime import datetime, timedelta

from gridded.utilities import get_dataset


class OutOfTimeRangeError(ValueError):
    """
    Used for when data is asked for outside of the range of times supported by a Time object.
    """
    pass


class TimeSeriesError(ValueError):
    """
    Used for when data is asked for outside of the range of times supported by a Time object.
    """
    pass


class Time(object):

    # Used to make a singleton with the constant_time class method.
    _const_time = None

    def __init__(self,
                 data=(datetime.now(),),
                 filename=None,
                 varname=None,
                 tz_offset=None,
                 origin=None,
                 displacement=timedelta(seconds=0),
                 *args,
                 **kwargs):
        '''
        Representation of a time axis. Provides interpolation alphas and indexing.

        :param time: Ascending list of times to use
        :type time: netCDF4.Variable or Sequence of `datetime.datetime`

        :param tz_offset: offset to compensate for time zone shifts
        :type tz_offset: `datetime.timedelta` or float or integer hours

        :param origin: shifts the time interval to begin at the time specified
        :type origin: `datetime.datetime`

        :param displacement: displacement to apply to the time data.
               Allows shifting entire time interval into future or past
        :type displacement: `datetime.timedelta`
        '''

        # fixme -- this conversion should be done in the netcdf loading code.
        if isinstance(data, (nc4.Variable, nc4._netCDF4._Variable)):
            if (hasattr(nc4, 'num2pydate')):
                self.data = nc4.num2pydate(data[:], units=data.units)
            else:
                self.data = nc4.num2date(data[:], units=data.units, only_use_cftime_datetimes=False, only_use_python_datetimes=True)
        elif data is None:
            self.data = np.array([datetime.now()])
        else:
            self.data = np.asarray(data)

        if origin is not None:
            diff = self.data[0] - origin
            self.data -= diff

        self.data += displacement

        self.filename = filename
        self.varname = varname

        if tz_offset is not None:
            try:
                self.data += tz_offset
            except TypeError:
                self.data += timedelta(hours=tz_offset)

        if not self._timeseries_is_ascending(self.data):
            raise TimeSeriesError("Time sequence is not ascending")
        if self._has_duplicates(self.data):
            raise TimeSeriesError("Time sequence has duplicate entries")

        super(Time, self).__init__(*args, **kwargs)

    @classmethod
    def from_netCDF(cls,
                    filename=None,
                    dataset=None,
                    varname=None,
                    datavar=None,
                    tz_offset=None,
                    **kwargs):
        """
        construct a Time object from a netcdf file

        :param filename=None: name of netcddf file

        :param dataset=None: netcdf dataset object (one or the other)

        :param varname=None: name of the netcdf variable

        :param datavar=None: Either the time variable name, or
                             A netcdf variable that needs a Time object.
                             It will try to find the time variable that
                             corresponds to the passed in variable.

        :param tz_offset=None: offset to adjust for timezone, in hours.

        """
        if dataset is None:
            dataset = get_dataset(filename)
        if datavar is not None:
            if hasattr(datavar, 'time') and datavar.time in dataset.dimensions.keys():
                varname = datavar.time
            else:
                varname = datavar.dimensions[0] if 'time' in datavar.dimensions[0] else None
                if varname is None:
                    return cls.constant_time()
        time = cls(data=dataset[varname],
                   filename=filename,
                   varname=varname,
                   tz_offset=tz_offset,
                   **kwargs
                   )
        return time

    @classmethod
    def constant_time(cls):
        """
        Returns a Time object that represents no change in time

        In practice, that's a Time object with a single datetime
        """
        # this caches a single instance of a constant time object
        # in the class, and always returns the same one (a singleton)
        if cls._const_time is None:
            cls._const_time = cls(np.array([datetime.now()]))
        return cls._const_time

    @property
    def data(self):
        return self._data

    @data.setter
    def data(self, data):
        # If it's passed in a Time object, it gets its data object
        # Fixme: Why? this seems like more magic than necessary
        if isinstance(data, self.__class__) or data.__class__ in self.__class__.__mro__:
            data = data.data
        self._data = np.asarray(data)

    @property
    def info(self):
        """
        Provides info about this Time object

        """
        msg = """
              Time object:
                filename: {}
                varname: {}
                first timestep: {}
                final timestep: {}
                number of timesteps: {}
              """.format(self.filename,
                         self.varname,
                         self.min_time,
                         self.max_time,
                         len(self.data),
                         )

        return dedent(msg)

    def __len__(self):
        return len(self.data)

    def __iter__(self):
        return iter(self.data)

    def __eq__(self, other):
        # r = self.data == other.data
        # return all(r) if hasattr(r, '__len__') else r
        if not isinstance(other, self.__class__):
            return False
        return np.array_equal(self.data, other.data)

    def __ne__(self, other):
        return not self.__eq__(other)

    def _timeseries_is_ascending(self, ts):
        return np.all(np.sort(ts) == ts)

    def _has_duplicates(self, time):
        return len(np.unique(time)) != len(time) and len(time) != 1

    @property
    def min_time(self):
        '''
        First time in series

        :rtype: datetime.datetime
        '''
        return self.data[0]

    @property
    def max_time(self):
        '''
        Last time in series

        :rtype: datetime.datetime
        '''
        return self.data[-1]

    def get_time_array(self):
        """
        returns a copy of the internal data array
        """
        return self.data.copy()

    def time_in_bounds(self, time):
        '''
        Checks if time provided is within the bounds represented by this object.

        :param time: time to be queried
        :type time: `datetime.datetime`
        :rtype: bool
        '''
        return not ((time < self.min_time) or (time > self.max_time))

    def valid_time(self, time):
<<<<<<< HEAD
        if time < self.min_time or time > self.max_time:
            raise OutOfTimeRangeError('time specified ({0}) is not within the bounds of '
                                      'the time ({1} to {2})'.format(time.strftime('%c'),
                                                                 self.min_time.strftime('%c'),
                                                                 self.max_time.strftime('%c')))
=======
        """
        Raises a ValueError if time is not within the bounds of the timeseries
        """
        if not self.time_in_bounds(time):
        # if time < self.min_time or time > self.max_time:
            raise ValueError('time specified ({0}) is not within the bounds of the time ({1} to {2})'.format(
                time.strftime('%c'), self.min_time.strftime('%c'), self.max_time.strftime('%c')))
>>>>>>> 173f1af0


    def index_of(self, time, extrapolate=False):
        '''
        Returns the index of the provided time with respect to the time intervals in the file.

        :param time: Time to be queried
        :type time: `datetime.datetime`

        :param extrapolate: whether to allow extrapolation:
                            i.e. will not raise if outside the bounds of the time data.
        :type extrapolate: bool

        :return: index of first time before specified time
        :rtype: integer
        '''
        if not (extrapolate or len(self.data) == 1):
            self.valid_time(time)
        index = np.searchsorted(self.data, time)
        if len(self.data) == 1:
            index = 0
        return index


    def interp_alpha(self, time, extrapolate=False):
        '''
        Returns interpolation alpha for the specified time

        This is the weighting to give the index before
        -- 1-alpha would be the weight to the index after.


        :param time: Time to be queried
        :type time: `datetime.datetime`

        :param extrapolate: if True, 0.0 (before) or 1.0 (after) is returned.
                            if False, a ValueError is raised if outside the time series.
        :type extrapolate: bool

        :return: interpolation alpha
        :rtype: float (0 <= r <= 1)
        '''
        if (not extrapolate) and (not len(self.data) == 1):
            self.valid_time(time)
        i0 = self.index_of(time, extrapolate)
        if i0 > len(self.data) - 1:
            return 1
        if i0 == 0:
            return 0
        t0 = self.data[i0 - 1]
        t1 = self.data[i0]
        return (time - t0).total_seconds() / (t1 - t0).total_seconds()<|MERGE_RESOLUTION|>--- conflicted
+++ resolved
@@ -233,21 +233,14 @@
         return not ((time < self.min_time) or (time > self.max_time))
 
     def valid_time(self, time):
-<<<<<<< HEAD
-        if time < self.min_time or time > self.max_time:
-            raise OutOfTimeRangeError('time specified ({0}) is not within the bounds of '
-                                      'the time ({1} to {2})'.format(time.strftime('%c'),
-                                                                 self.min_time.strftime('%c'),
-                                                                 self.max_time.strftime('%c')))
-=======
-        """
-        Raises a ValueError if time is not within the bounds of the timeseries
-        """
+        """
+        Raises a OutOfTimeRangeError if time is not within the bounds of the timeseries
+        """
+        # if time < self.min_time or time > self.max_time:
         if not self.time_in_bounds(time):
-        # if time < self.min_time or time > self.max_time:
-            raise ValueError('time specified ({0}) is not within the bounds of the time ({1} to {2})'.format(
-                time.strftime('%c'), self.min_time.strftime('%c'), self.max_time.strftime('%c')))
->>>>>>> 173f1af0
+            raise OutOfTimeRangeError(f'time specified ({time.strftime('%c')}) is not within the bounds of '
+                                      f'({self.min_time.strftime('%c')} to {self.max_time.strftime('%c')})'
+                                      )
 
 
     def index_of(self, time, extrapolate=False):
