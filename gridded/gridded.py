#!/usr/bin/env python

# py2/3 compatibility
from __future__ import absolute_import, division, print_function, unicode_literals

import copy

import numpy as np
import netCDF4 as nc4
from .variable import Variable
from . import pysgrid
from . import pyugrid

from .utilities import asarraylike, get_dataset


"""
The main gridded.Dataset code
"""

import netCDF4


class Dataset():
    """
    An object that represent an entire complete dataset -- a collection of Variable,
    and the grid that they are stored on.
    """

    def __init__(self, ncfile=None, grid=None, variables=None, grid_topology=None,):
        """
        Construct a gridded.Dataset object. Can be constructed from a data file,
        or also raw grid and variable objects.

        :param ncfile: a file to load the Dataset from.
        :type param: filename of netcdf file or opendap url or open netCDF4 Dataset object
                     (could be other file types in the future)

        :param grid: a dataset.Grid object or anything that presents the same API.

        :param variables: a dict of dataset.Variable objects -- or anything that
                          presents the same API.

        Either a filename or grid and variable objects should be provided -- not both.
        """
        if ncfile is not None:
            self.nc_dataset = get_dataset(ncfile)
            self.filename = self.nc_dataset.filepath
<<<<<<< HEAD
            self.grid = self._load_grid(self.nc_dataset)
            var_names = pyugrid.read_netcdf.find_variables(self.nc_dataset, grid.mesh_name)
=======
            self.grid = Grid.from_netCDF(dataset=self.nc_dataset, grid_topology=grid_topology)
>>>>>>> 83122133
            self.variables = {}
            for name in var_names:
                v = Variable(self.nc_dataset, name)
                self.variables[name] = v
        else:  # no file passed in -- create from grid and variables
            self.filename = None
            self.grid = grid
            self.variables = variables
<<<<<<< HEAD

    def _load_grid(self, ds):
        """
        load a grid from an open netCDF4 Dataset
        """
        # fixme: we may want to move the "magic" into here, rther than the GRid constructor
        # try to load it as a compliant UGRID
        grid = pyugrid.UGrid.from_nc_dataset(ds)
        # grid = Grid.from_netCDF(filename=self.filename, dataset=ds)
        return grid


# class PyGrid(object):
#     _def_count = 0

#     def __new__(cls, *args, **kwargs):
#         '''
#         If you construct a PyGrid object directly, you will always
#         get one of the child types based on your input
#         '''
#         if cls is not PyGrid_U and cls is not PyGrid_S:
#             if 'faces' in kwargs:
#                 cls = PyGrid_U
#             else:
#                 cls = PyGrid_S
# #         cls.obj_type = c.obj_type
#         return super(type(cls), cls).__new__(cls, *args, **kwargs)

#     def __init__(self,
#                  filename=None,
#                  *args,
#                  **kwargs):
#         '''
#         Init common to all PyGrid types. This constructor will take all the kwargs of both
#         pyugrid.UGrid and pysgrid.SGrid. See their documentation for details

#         :param filename: Name of the file this grid was constructed from, if available.
#         '''
#         super(PyGrid, self).__init__(**kwargs)
#         if 'name' in kwargs:
#             self.name = kwargs['name']
#         else:
#             self.name = self.__class__.__name__ + '_' + str(type(self)._def_count)
#         self.obj_type = str(type(self).__bases__[0])
#         self.filename = filename
#         type(self)._def_count += 1

#     @classmethod
#     def load_grid(cls, filename, topology_var):
#         '''
#         Redirect to grid-specific loading routine.
#         '''
#         if hasattr(topology_var, 'face_node_connectivity') or isinstance(topology_var, dict) and 'faces' in topology_var.keys():
#             cls = PyGrid_U
#             return cls.from_ncfile(filename)
#         else:
#             cls = PyGrid_S
#             return cls.load_grid(filename)
#         pass

#     @classmethod
#     def from_netCDF(cls, filename=None, dataset=None, grid_type=None, grid_topology=None, *args, **kwargs):
#         ## fixme: this doesn't find UGRID compliant files!
#         '''
#         :param filename: File containing a grid
#         :param dataset: Takes precedence over filename, if provided.
#         :param grid_type: Must be provided if Dataset does not have a 'grid_type' attribute, or valid topology variable
#         :param grid_topology: A dictionary mapping of grid attribute to variable name. Takes precendence over discovered attributes
#         :param **kwargs: All kwargs to SGrid or UGrid are valid, and take precedence over all.
#         :returns: Instance of PyGrid_U, PyGrid_S, or PyGrid_R
#         '''
#         gf = dataset if filename is None else get_dataset(filename, dataset)
#         if gf is None:
#             raise ValueError('No filename or dataset provided')

#         cls = PyGrid._get_grid_type(gf, grid_topology, grid_type)
#         init_args, gf_vars = cls._find_required_grid_attrs(filename,
#                                                            dataset=dataset,
#                                                            grid_topology=grid_topology)
#         return cls(**init_args)

#     @classmethod
#     def _find_required_grid_attrs(cls, filename, dataset=None, grid_topology=None,):
#         '''
#         This function is the top level 'search for attributes' function. If there are any
#         common attributes to all potential grid types, they will be sought here.

#         This function returns a dict, which maps an attribute name to a netCDF4
#         Variable or numpy array object extracted from the dataset. When called from
#         PyGrid_U or PyGrid_S, this function should provide all the kwargs needed to
#         create a valid instance.
#         '''
#         gf_vars = dataset.variables if dataset is not None else get_dataset(filename).variables
#         init_args = {}
#         init_args['filename'] = filename
#         node_attrs = ['node_lon', 'node_lat']
#         node_coord_names = [['node_lon', 'node_lat'], ['lon', 'lat'], ['lon_psi', 'lat_psi']]
#         composite_node_names = ['nodes', 'node']
#         if grid_topology is None:
#             for n1, n2 in node_coord_names:
#                 if n1 in gf_vars and n2 in gf_vars:
#                     init_args[node_attrs[0]] = gf_vars[n1][:]
#                     init_args[node_attrs[1]] = gf_vars[n2][:]
#                     break
#             if node_attrs[0] not in init_args:
#                 for n in composite_node_names:
#                     if n in gf_vars:
#                         v = gf_vars[n][:].reshape(-1, 2)
#                         init_args[node_attrs[0]] = v[:, 0]
#                         init_args[node_attrs[1]] = v[:, 1]
#                         break
#             if node_attrs[0] not in init_args:
#                 raise ValueError('Unable to find node coordinates.')
#         else:
#             for n, v in grid_topology.items():
#                 if n in node_attrs:
#                     init_args[n] = gf_vars[v][:]
#                 if n in composite_node_names:
#                     v = gf_vars[n][:].reshape(-1, 2)
#                     init_args[node_attrs[0]] = v[:, 0]
#                     init_args[node_attrs[1]] = v[:, 1]
#         return init_args, gf_vars

#     @classmethod
#     def new_from_dict(cls, dict_):
#         dict_.pop('json_')
#         filename = dict_['filename']
#         rv = cls.from_netCDF(filename)
#         rv.__class__._restore_attr_from_save(rv, dict_)
#         rv._id = dict_.pop('id') if 'id' in dict_ else rv.id
#         rv.__class__._def_count -= 1
#         return rv

#     @staticmethod
#     def _get_grid_type(dataset, grid_topology=None, grid_type=None):
#         sgrid_names = ['sgrid', 'pygrid_s', 'staggered', 'curvilinear', 'roms']
#         ugrid_names = ['ugrid', 'pygrid_u', 'triangular', 'unstructured']
#         if grid_type is not None:
#             if grid_type.lower() in sgrid_names:
#                 return PyGrid_S
#             elif grid_type.lower() in ugrid_names:
#                 return PyGrid_U
#             else:
#                 raise ValueError('Specified grid_type not recognized/supported')
#         if grid_topology is not None:
#             if 'faces' in grid_topology.keys() or grid_topology.get('grid_type', 'notype').lower() in ugrid_names:
#                 return PyGrid_U
#             else:
#                 return PyGrid_S
#         else:
#             # no topology, so search dataset for grid_type variable
#             if hasattr(dataset, 'grid_type') and dataset.grid_type in sgrid_names + ugrid_names:
#                 if dataset.grid_type.lower() in ugrid_names:
#                     return PyGrid_U
#                 else:
#                     return PyGrid_S
#             else:
#                 # no grid type explicitly specified. is a topology variable present?
#                 topology = PyGrid._find_topology_var(None, dataset=dataset)
#                 if topology is not None:
#                     if hasattr(topology, 'node_coordinates') and not hasattr(topology, 'node_dimensions'):
#                         return PyGrid_U
#                     else:
#                         return PyGrid_S
#                 else:
#                     # no topology variable either, so generate and try again.
#                     # if no defaults are found, _gen_topology will raise an error
#                     try:
#                         u_init_args, u_gf_vars = PyGrid_U._find_required_grid_attrs(None, dataset)
#                         return PyGrid_U
#                     except ValueError:
#                         s_init_args, s_gf_vars = PyGrid_S._find_required_grid_attrs(None, dataset)
#                         return PyGrid_S

#     @staticmethod
#     def _find_topology_var(filename,
#                            dataset=None):
#         gf = get_dataset(filename, dataset)
#         gts = []
#         for v in gf.variables:
#             if hasattr(v, 'cf_role') and 'topology' in v.cf_role:
#                 gts.append(v)
# #         gts = gf.get_variables_by_attributes(cf_role=lambda t: t is not None and 'topology' in t)
#         if len(gts) != 0:
#             return gts[0]
#         else:
#             return None

#     @property
#     def shape(self):
#         return self.node_lon.shape

#     def __eq__(self, o):
#         if self is o:
#             return True
#         for n in ('nodes', 'faces'):
#             if hasattr(self, n) and hasattr(o, n) and getattr(self, n) is not None and getattr(o, n) is not None:
#                 s = getattr(self, n)
#                 s2 = getattr(o, n)
#                 if s.shape != s2.shape or np.any(s != s2):
#                     return False
#         return True

#     def _write_grid_to_file(self, pth):
#         self.save_as_netcdf(pth)

#     def save(self, saveloc, references=None, name=None):
#         '''
#         INCOMPLETE
#         Write Wind timeseries to file or to zip,
#         then call save method using super
#         '''
# #         name = self.name
# #         saveloc = os.path.splitext(name)[0] + '_grid.GRD'

#         if zipfile.is_zipfile(saveloc):
#             if self.filename is None:
#                 self._write_grid_to_file(saveloc)
#                 self._write_grid_to_zip(saveloc, saveloc)
#                 self.filename = saveloc
# #             else:
# #                 self._write_grid_to_zip(saveloc, self.filename)
#         else:
#             if self.filename is None:
#                 self._write_grid_to_file(saveloc)
#                 self.filename = saveloc
#         return super(PyGrid, self).save(saveloc, references, name)


# class PyGrid_U(PyGrid, pyugrid.UGrid):

#     @classmethod
#     def _find_required_grid_attrs(cls, filename, dataset=None, grid_topology=None):

#         # Get superset attributes
#         init_args, gf_vars = super(PyGrid_U, cls)._find_required_grid_attrs(filename=filename,
#                                                                             dataset=dataset,
#                                                                             grid_topology=grid_topology)

#         face_attrs = ['faces']
#         if grid_topology is not None:
#             face_var_names = [grid_topology.get(n) for n in face_attrs]
#         else:
#             face_var_names = ['faces', 'tris', 'nv', 'ele']

#         for n in face_var_names:
#             if n in gf_vars:
#                 init_args[face_attrs[0]] = gf_vars[n][:]
#                 break
#         if face_attrs[0] in init_args:
#             if init_args[face_attrs[0]].shape[0] == 3:
#                 init_args[face_attrs[0]] = np.ascontiguousarray(np.array(init_args[face_attrs[0]]).T - 1)
#             return init_args, gf_vars
#         else:
#             raise ValueError('Unable to find faces variable')


# class PyGrid_S(PyGrid, pysgrid.SGrid):

#     @classmethod
#     def _find_required_grid_attrs(cls, filename, dataset=None, grid_topology=None):

#         # THESE ARE ACTUALLY ALL OPTIONAL. This should be migrated when optional attributes are dealt with
#         # Get superset attributes
#         init_args, gf_vars = super(PyGrid_S, cls)._find_required_grid_attrs(filename,
#                                                                             dataset=dataset,
#                                                                             grid_topology=grid_topology)

#         center_attrs = ['center_lon', 'center_lat']
#         edge1_attrs = ['edge1_lon', 'edge1_lat']
#         edge2_attrs = ['edge2_lon', 'edge2_lat']

#         center_coord_names = [['center_lon', 'center_lat'], ['lon_rho', 'lat_rho']]
#         edge1_coord_names = [['edge1_lon', 'edge1_lat'], ['lon_u', 'lat_u']]
#         edge2_coord_names = [['edge2_lon', 'edge2_lat'], ['lon_v', 'lat_v']]

#         if grid_topology is None:
#             for attr, names in (zip((center_attrs, edge1_attrs, edge2_attrs),
#                                     (center_coord_names, edge1_coord_names, edge2_coord_names))):
#                 for n1, n2 in names:
#                     if n1 in gf_vars and n2 in gf_vars:
#                         init_args[attr[0]] = gf_vars[n1][:]
#                         init_args[attr[1]] = gf_vars[n2][:]
#                         break
#         else:
#             for n, v in grid_topology.items():
#                 if n in center_attrs + edge1_attrs + edge2_attrs and v in gf_vars:
#                     init_args[n] = gf_vars[v][:]
#         return init_args, gf_vars


# Grid = PyGrid
=======
        # Generate variables
        if self.nc_dataset is not None:
            for varname, v in self.nc_dataset.variables.items():
                name = v.long_name if hasattr(v, 'long_name') else v.name
                self.variables[varname] = Variable.from_netCDF(dataset=self.nc_dataset,
                                                               name=name,
                                                               varname=varname,
                                                               grid=self.grid,
                                                               )


class Grid(object):
    _def_count = 0

    def __new__(cls, *args, **kwargs):
        '''
        If you construct a Grid object directly, you will always
        get one of the child types based on your input
        '''
        if cls is not Grid_U and cls is not Grid_S:
            if 'faces' in kwargs:
                cls = Grid_U
            else:
                cls = Grid_S
#         cls.obj_type = c.obj_type
        return super(type(cls), cls).__new__(cls, *args, **kwargs)

    def __init__(self,
                 filename=None,
                 *args,
                 **kwargs):
        '''
        Init common to all Grid types. This constructor will take all the kwargs of both
        pyugrid.UGrid and pysgrid.SGrid. See their documentation for details

        :param filename: Name of the file this grid was constructed from, if available.
        '''
        super(Grid, self).__init__(**kwargs)
        if 'name' in kwargs:
            self.name = kwargs['name']
        else:
            self.name = self.__class__.__name__ + '_' + str(type(self)._def_count)
        self.obj_type = str(type(self).__bases__[0])
        self.filename = filename
        type(self)._def_count += 1

    @classmethod
    def load_grid(cls, filename, topology_var):
        '''
        Redirect to grid-specific loading routine.
        '''
        if hasattr(topology_var, 'face_node_connectivity') or isinstance(topology_var, dict) and 'faces' in topology_var.keys():
            cls = Grid_U
            return cls.from_ncfile(filename)
        else:
            cls = Grid_S
            return cls.load_grid(filename)
        pass

    @classmethod
    def from_netCDF(cls, filename=None, dataset=None, grid_type=None, grid_topology=None, *args, **kwargs):
        '''
        :param filename: File containing a grid
        :param dataset: Takes precedence over filename, if provided.
        :param grid_type: Must be provided if Dataset does not have a 'grid_type' attribute, or valid topology variable
        :param grid_topology: A dictionary mapping of grid attribute to variable name. Takes precendence over discovered attributes
        :param **kwargs: All kwargs to SGrid or UGrid are valid, and take precedence over all.
        :returns: Instance of Grid_U, Grid_S, or PyGrid_R
        '''
        gf = dataset if filename is None else get_dataset(filename, dataset)
        if gf is None:
            raise ValueError('No filename or dataset provided')

        cls = Grid._get_grid_type(gf, grid_topology, grid_type)
        init_args, gf_vars = cls._find_required_grid_attrs(filename,
                                                           dataset=dataset,
                                                           grid_topology=grid_topology)
        return cls(**init_args)

    @classmethod
    def _find_required_grid_attrs(cls, filename, dataset=None, grid_topology=None,):
        '''
        This function is the top level 'search for attributes' function. If there are any
        common attributes to all potential grid types, they will be sought here.

        This function returns a dict, which maps an attribute name to a netCDF4
        Variable or numpy array object extracted from the dataset. When called from
        Grid_U or Grid_S, this function should provide all the kwargs needed to
        create a valid instance.
        '''
        gf_vars = dataset.variables if dataset is not None else get_dataset(filename).variables
        init_args = {}
        init_args['filename'] = filename
        node_attrs = ['node_lon', 'node_lat']
        node_coord_names = [['node_lon', 'node_lat'], ['lon', 'lat'], ['lon_psi', 'lat_psi']]
        composite_node_names = ['nodes', 'node']
        if grid_topology is None:
            for n1, n2 in node_coord_names:
                if n1 in gf_vars and n2 in gf_vars:
                    init_args[node_attrs[0]] = gf_vars[n1][:]
                    init_args[node_attrs[1]] = gf_vars[n2][:]
                    break
            if node_attrs[0] not in init_args:
                for n in composite_node_names:
                    if n in gf_vars:
                        v = gf_vars[n][:].reshape(-1, 2)
                        init_args[node_attrs[0]] = v[:, 0]
                        init_args[node_attrs[1]] = v[:, 1]
                        break
            if node_attrs[0] not in init_args:
                raise ValueError('Unable to find node coordinates.')
        else:
            for n, v in grid_topology.items():
                if n in node_attrs:
                    init_args[n] = gf_vars[v][:]
                if n in composite_node_names:
                    v = gf_vars[n][:].reshape(-1, 2)
                    init_args[node_attrs[0]] = v[:, 0]
                    init_args[node_attrs[1]] = v[:, 1]
        return init_args, gf_vars

    @classmethod
    def new_from_dict(cls, dict_):
        dict_.pop('json_')
        filename = dict_['filename']
        rv = cls.from_netCDF(filename)
        rv.__class__._restore_attr_from_save(rv, dict_)
        rv._id = dict_.pop('id') if 'id' in dict_ else rv.id
        rv.__class__._def_count -= 1
        return rv

    @staticmethod
    def _get_grid_type(dataset, grid_topology=None, grid_type=None):
        sgrid_names = ['sgrid', 'pygrid_s', 'staggered', 'curvilinear', 'roms']
        ugrid_names = ['ugrid', 'pygrid_u', 'triangular', 'unstructured']
        if grid_type is not None:
            if grid_type.lower() in sgrid_names:
                return Grid_S
            elif grid_type.lower() in ugrid_names:
                return Grid_U
            else:
                raise ValueError('Specified grid_type not recognized/supported')
        if grid_topology is not None:
            if 'faces' in grid_topology.keys() or grid_topology.get('grid_type', 'notype').lower() in ugrid_names:
                return Grid_U
            else:
                return Grid_S
        else:
            # no topology, so search dataset for grid_type variable
            if hasattr(dataset, 'grid_type') and dataset.grid_type in sgrid_names + ugrid_names:
                if dataset.grid_type.lower() in ugrid_names:
                    return Grid_U
                else:
                    return Grid_S
            else:
                # no grid type explicitly specified. is a topology variable present?
                topology = Grid._find_topology_var(None, dataset=dataset)
                if topology is not None:
                    if hasattr(topology, 'node_coordinates') and not hasattr(topology, 'node_dimensions'):
                        return Grid_U
                    else:
                        return Grid_S
                else:
                    # no topology variable either, so generate and try again.
                    # if no defaults are found, _gen_topology will raise an error
                    try:
                        u_init_args, u_gf_vars = Grid_U._find_required_grid_attrs(None, dataset)
                        return Grid_U
                    except ValueError:
                        s_init_args, s_gf_vars = Grid_S._find_required_grid_attrs(None, dataset)
                        return Grid_S

    @staticmethod
    def _find_topology_var(filename,
                           dataset=None):
        gf = get_dataset(filename, dataset)
        gts = []
        for v in gf.variables:
            if hasattr(v, 'cf_role') and 'topology' in v.cf_role:
                gts.append(v)
#         gts = gf.get_variables_by_attributes(cf_role=lambda t: t is not None and 'topology' in t)
        if len(gts) != 0:
            return gts[0]
        else:
            return None

    @property
    def shape(self):
        return self.node_lon.shape

    def __eq__(self, o):
        if self is o:
            return True
        for n in ('nodes', 'faces'):
            if hasattr(self, n) and hasattr(o, n) and getattr(self, n) is not None and getattr(o, n) is not None:
                s = getattr(self, n)
                s2 = getattr(o, n)
                if s.shape != s2.shape or np.any(s != s2):
                    return False
        return True

    def _write_grid_to_file(self, pth):
        self.save_as_netcdf(pth)


class Grid_U(Grid, pyugrid.UGrid):

    @classmethod
    def _find_required_grid_attrs(cls, filename, dataset=None, grid_topology=None):

        # Get superset attributes
        init_args, gf_vars = super(Grid_U, cls)._find_required_grid_attrs(filename=filename,
                                                                            dataset=dataset,
                                                                            grid_topology=grid_topology)

        face_attrs = ['faces']
        if grid_topology is not None:
            face_var_names = [grid_topology.get(n) for n in face_attrs]
        else:
            face_var_names = ['faces', 'tris', 'nv', 'ele']

        for n in face_var_names:
            if n in gf_vars:
                init_args[face_attrs[0]] = gf_vars[n][:]
                break
        if face_attrs[0] in init_args:
            if init_args[face_attrs[0]].shape[0] == 3:
                init_args[face_attrs[0]] = np.ascontiguousarray(np.array(init_args[face_attrs[0]]).T - 1)
            return init_args, gf_vars
        else:
            raise ValueError('Unable to find faces variable')


class Grid_S(Grid, pysgrid.SGrid):

    @classmethod
    def _find_required_grid_attrs(cls, filename, dataset=None, grid_topology=None):

        # THESE ARE ACTUALLY ALL OPTIONAL. This should be migrated when optional attributes are dealt with
        # Get superset attributes
        init_args, gf_vars = super(Grid_S, cls)._find_required_grid_attrs(filename,
                                                                            dataset=dataset,
                                                                            grid_topology=grid_topology)

        center_attrs = ['center_lon', 'center_lat']
        edge1_attrs = ['edge1_lon', 'edge1_lat']
        edge2_attrs = ['edge2_lon', 'edge2_lat']

        center_coord_names = [['center_lon', 'center_lat'], ['lon_rho', 'lat_rho']]
        edge1_coord_names = [['edge1_lon', 'edge1_lat'], ['lon_u', 'lat_u']]
        edge2_coord_names = [['edge2_lon', 'edge2_lat'], ['lon_v', 'lat_v']]

        if grid_topology is None:
            for attr, names in (zip((center_attrs, edge1_attrs, edge2_attrs),
                                    (center_coord_names, edge1_coord_names, edge2_coord_names))):
                for n1, n2 in names:
                    if n1 in gf_vars and n2 in gf_vars:
                        init_args[attr[0]] = gf_vars[n1][:]
                        init_args[attr[1]] = gf_vars[n2][:]
                        break
        else:
            for n, v in grid_topology.items():
                if n in center_attrs + edge1_attrs + edge2_attrs and v in gf_vars:
                    init_args[n] = gf_vars[v][:]
        return init_args, gf_vars

from .variable import Variable
>>>>>>> 83122133
<|MERGE_RESOLUTION|>--- conflicted
+++ resolved
@@ -46,12 +46,9 @@
         if ncfile is not None:
             self.nc_dataset = get_dataset(ncfile)
             self.filename = self.nc_dataset.filepath
-<<<<<<< HEAD
-            self.grid = self._load_grid(self.nc_dataset)
+#            self.grid = self._load_grid(self.nc_dataset)
+            self.grid = Grid.from_netCDF(dataset=self.nc_dataset, grid_topology=grid_topology)
             var_names = pyugrid.read_netcdf.find_variables(self.nc_dataset, grid.mesh_name)
-=======
-            self.grid = Grid.from_netCDF(dataset=self.nc_dataset, grid_topology=grid_topology)
->>>>>>> 83122133
             self.variables = {}
             for name in var_names:
                 v = Variable(self.nc_dataset, name)
@@ -60,7 +57,16 @@
             self.filename = None
             self.grid = grid
             self.variables = variables
-<<<<<<< HEAD
+
+        # # Generate variables
+        # if self.nc_dataset is not None:
+        #     for varname, v in self.nc_dataset.variables.items():
+        #         name = v.long_name if hasattr(v, 'long_name') else v.name
+        #         self.variables[varname] = Variable.from_netCDF(dataset=self.nc_dataset,
+        #                                                        name=name,
+        #                                                        varname=varname,
+        #                                                        grid=self.grid,
+        #                                                        )
 
     def _load_grid(self, ds):
         """
@@ -71,298 +77,6 @@
         grid = pyugrid.UGrid.from_nc_dataset(ds)
         # grid = Grid.from_netCDF(filename=self.filename, dataset=ds)
         return grid
-
-
-# class PyGrid(object):
-#     _def_count = 0
-
-#     def __new__(cls, *args, **kwargs):
-#         '''
-#         If you construct a PyGrid object directly, you will always
-#         get one of the child types based on your input
-#         '''
-#         if cls is not PyGrid_U and cls is not PyGrid_S:
-#             if 'faces' in kwargs:
-#                 cls = PyGrid_U
-#             else:
-#                 cls = PyGrid_S
-# #         cls.obj_type = c.obj_type
-#         return super(type(cls), cls).__new__(cls, *args, **kwargs)
-
-#     def __init__(self,
-#                  filename=None,
-#                  *args,
-#                  **kwargs):
-#         '''
-#         Init common to all PyGrid types. This constructor will take all the kwargs of both
-#         pyugrid.UGrid and pysgrid.SGrid. See their documentation for details
-
-#         :param filename: Name of the file this grid was constructed from, if available.
-#         '''
-#         super(PyGrid, self).__init__(**kwargs)
-#         if 'name' in kwargs:
-#             self.name = kwargs['name']
-#         else:
-#             self.name = self.__class__.__name__ + '_' + str(type(self)._def_count)
-#         self.obj_type = str(type(self).__bases__[0])
-#         self.filename = filename
-#         type(self)._def_count += 1
-
-#     @classmethod
-#     def load_grid(cls, filename, topology_var):
-#         '''
-#         Redirect to grid-specific loading routine.
-#         '''
-#         if hasattr(topology_var, 'face_node_connectivity') or isinstance(topology_var, dict) and 'faces' in topology_var.keys():
-#             cls = PyGrid_U
-#             return cls.from_ncfile(filename)
-#         else:
-#             cls = PyGrid_S
-#             return cls.load_grid(filename)
-#         pass
-
-#     @classmethod
-#     def from_netCDF(cls, filename=None, dataset=None, grid_type=None, grid_topology=None, *args, **kwargs):
-#         ## fixme: this doesn't find UGRID compliant files!
-#         '''
-#         :param filename: File containing a grid
-#         :param dataset: Takes precedence over filename, if provided.
-#         :param grid_type: Must be provided if Dataset does not have a 'grid_type' attribute, or valid topology variable
-#         :param grid_topology: A dictionary mapping of grid attribute to variable name. Takes precendence over discovered attributes
-#         :param **kwargs: All kwargs to SGrid or UGrid are valid, and take precedence over all.
-#         :returns: Instance of PyGrid_U, PyGrid_S, or PyGrid_R
-#         '''
-#         gf = dataset if filename is None else get_dataset(filename, dataset)
-#         if gf is None:
-#             raise ValueError('No filename or dataset provided')
-
-#         cls = PyGrid._get_grid_type(gf, grid_topology, grid_type)
-#         init_args, gf_vars = cls._find_required_grid_attrs(filename,
-#                                                            dataset=dataset,
-#                                                            grid_topology=grid_topology)
-#         return cls(**init_args)
-
-#     @classmethod
-#     def _find_required_grid_attrs(cls, filename, dataset=None, grid_topology=None,):
-#         '''
-#         This function is the top level 'search for attributes' function. If there are any
-#         common attributes to all potential grid types, they will be sought here.
-
-#         This function returns a dict, which maps an attribute name to a netCDF4
-#         Variable or numpy array object extracted from the dataset. When called from
-#         PyGrid_U or PyGrid_S, this function should provide all the kwargs needed to
-#         create a valid instance.
-#         '''
-#         gf_vars = dataset.variables if dataset is not None else get_dataset(filename).variables
-#         init_args = {}
-#         init_args['filename'] = filename
-#         node_attrs = ['node_lon', 'node_lat']
-#         node_coord_names = [['node_lon', 'node_lat'], ['lon', 'lat'], ['lon_psi', 'lat_psi']]
-#         composite_node_names = ['nodes', 'node']
-#         if grid_topology is None:
-#             for n1, n2 in node_coord_names:
-#                 if n1 in gf_vars and n2 in gf_vars:
-#                     init_args[node_attrs[0]] = gf_vars[n1][:]
-#                     init_args[node_attrs[1]] = gf_vars[n2][:]
-#                     break
-#             if node_attrs[0] not in init_args:
-#                 for n in composite_node_names:
-#                     if n in gf_vars:
-#                         v = gf_vars[n][:].reshape(-1, 2)
-#                         init_args[node_attrs[0]] = v[:, 0]
-#                         init_args[node_attrs[1]] = v[:, 1]
-#                         break
-#             if node_attrs[0] not in init_args:
-#                 raise ValueError('Unable to find node coordinates.')
-#         else:
-#             for n, v in grid_topology.items():
-#                 if n in node_attrs:
-#                     init_args[n] = gf_vars[v][:]
-#                 if n in composite_node_names:
-#                     v = gf_vars[n][:].reshape(-1, 2)
-#                     init_args[node_attrs[0]] = v[:, 0]
-#                     init_args[node_attrs[1]] = v[:, 1]
-#         return init_args, gf_vars
-
-#     @classmethod
-#     def new_from_dict(cls, dict_):
-#         dict_.pop('json_')
-#         filename = dict_['filename']
-#         rv = cls.from_netCDF(filename)
-#         rv.__class__._restore_attr_from_save(rv, dict_)
-#         rv._id = dict_.pop('id') if 'id' in dict_ else rv.id
-#         rv.__class__._def_count -= 1
-#         return rv
-
-#     @staticmethod
-#     def _get_grid_type(dataset, grid_topology=None, grid_type=None):
-#         sgrid_names = ['sgrid', 'pygrid_s', 'staggered', 'curvilinear', 'roms']
-#         ugrid_names = ['ugrid', 'pygrid_u', 'triangular', 'unstructured']
-#         if grid_type is not None:
-#             if grid_type.lower() in sgrid_names:
-#                 return PyGrid_S
-#             elif grid_type.lower() in ugrid_names:
-#                 return PyGrid_U
-#             else:
-#                 raise ValueError('Specified grid_type not recognized/supported')
-#         if grid_topology is not None:
-#             if 'faces' in grid_topology.keys() or grid_topology.get('grid_type', 'notype').lower() in ugrid_names:
-#                 return PyGrid_U
-#             else:
-#                 return PyGrid_S
-#         else:
-#             # no topology, so search dataset for grid_type variable
-#             if hasattr(dataset, 'grid_type') and dataset.grid_type in sgrid_names + ugrid_names:
-#                 if dataset.grid_type.lower() in ugrid_names:
-#                     return PyGrid_U
-#                 else:
-#                     return PyGrid_S
-#             else:
-#                 # no grid type explicitly specified. is a topology variable present?
-#                 topology = PyGrid._find_topology_var(None, dataset=dataset)
-#                 if topology is not None:
-#                     if hasattr(topology, 'node_coordinates') and not hasattr(topology, 'node_dimensions'):
-#                         return PyGrid_U
-#                     else:
-#                         return PyGrid_S
-#                 else:
-#                     # no topology variable either, so generate and try again.
-#                     # if no defaults are found, _gen_topology will raise an error
-#                     try:
-#                         u_init_args, u_gf_vars = PyGrid_U._find_required_grid_attrs(None, dataset)
-#                         return PyGrid_U
-#                     except ValueError:
-#                         s_init_args, s_gf_vars = PyGrid_S._find_required_grid_attrs(None, dataset)
-#                         return PyGrid_S
-
-#     @staticmethod
-#     def _find_topology_var(filename,
-#                            dataset=None):
-#         gf = get_dataset(filename, dataset)
-#         gts = []
-#         for v in gf.variables:
-#             if hasattr(v, 'cf_role') and 'topology' in v.cf_role:
-#                 gts.append(v)
-# #         gts = gf.get_variables_by_attributes(cf_role=lambda t: t is not None and 'topology' in t)
-#         if len(gts) != 0:
-#             return gts[0]
-#         else:
-#             return None
-
-#     @property
-#     def shape(self):
-#         return self.node_lon.shape
-
-#     def __eq__(self, o):
-#         if self is o:
-#             return True
-#         for n in ('nodes', 'faces'):
-#             if hasattr(self, n) and hasattr(o, n) and getattr(self, n) is not None and getattr(o, n) is not None:
-#                 s = getattr(self, n)
-#                 s2 = getattr(o, n)
-#                 if s.shape != s2.shape or np.any(s != s2):
-#                     return False
-#         return True
-
-#     def _write_grid_to_file(self, pth):
-#         self.save_as_netcdf(pth)
-
-#     def save(self, saveloc, references=None, name=None):
-#         '''
-#         INCOMPLETE
-#         Write Wind timeseries to file or to zip,
-#         then call save method using super
-#         '''
-# #         name = self.name
-# #         saveloc = os.path.splitext(name)[0] + '_grid.GRD'
-
-#         if zipfile.is_zipfile(saveloc):
-#             if self.filename is None:
-#                 self._write_grid_to_file(saveloc)
-#                 self._write_grid_to_zip(saveloc, saveloc)
-#                 self.filename = saveloc
-# #             else:
-# #                 self._write_grid_to_zip(saveloc, self.filename)
-#         else:
-#             if self.filename is None:
-#                 self._write_grid_to_file(saveloc)
-#                 self.filename = saveloc
-#         return super(PyGrid, self).save(saveloc, references, name)
-
-
-# class PyGrid_U(PyGrid, pyugrid.UGrid):
-
-#     @classmethod
-#     def _find_required_grid_attrs(cls, filename, dataset=None, grid_topology=None):
-
-#         # Get superset attributes
-#         init_args, gf_vars = super(PyGrid_U, cls)._find_required_grid_attrs(filename=filename,
-#                                                                             dataset=dataset,
-#                                                                             grid_topology=grid_topology)
-
-#         face_attrs = ['faces']
-#         if grid_topology is not None:
-#             face_var_names = [grid_topology.get(n) for n in face_attrs]
-#         else:
-#             face_var_names = ['faces', 'tris', 'nv', 'ele']
-
-#         for n in face_var_names:
-#             if n in gf_vars:
-#                 init_args[face_attrs[0]] = gf_vars[n][:]
-#                 break
-#         if face_attrs[0] in init_args:
-#             if init_args[face_attrs[0]].shape[0] == 3:
-#                 init_args[face_attrs[0]] = np.ascontiguousarray(np.array(init_args[face_attrs[0]]).T - 1)
-#             return init_args, gf_vars
-#         else:
-#             raise ValueError('Unable to find faces variable')
-
-
-# class PyGrid_S(PyGrid, pysgrid.SGrid):
-
-#     @classmethod
-#     def _find_required_grid_attrs(cls, filename, dataset=None, grid_topology=None):
-
-#         # THESE ARE ACTUALLY ALL OPTIONAL. This should be migrated when optional attributes are dealt with
-#         # Get superset attributes
-#         init_args, gf_vars = super(PyGrid_S, cls)._find_required_grid_attrs(filename,
-#                                                                             dataset=dataset,
-#                                                                             grid_topology=grid_topology)
-
-#         center_attrs = ['center_lon', 'center_lat']
-#         edge1_attrs = ['edge1_lon', 'edge1_lat']
-#         edge2_attrs = ['edge2_lon', 'edge2_lat']
-
-#         center_coord_names = [['center_lon', 'center_lat'], ['lon_rho', 'lat_rho']]
-#         edge1_coord_names = [['edge1_lon', 'edge1_lat'], ['lon_u', 'lat_u']]
-#         edge2_coord_names = [['edge2_lon', 'edge2_lat'], ['lon_v', 'lat_v']]
-
-#         if grid_topology is None:
-#             for attr, names in (zip((center_attrs, edge1_attrs, edge2_attrs),
-#                                     (center_coord_names, edge1_coord_names, edge2_coord_names))):
-#                 for n1, n2 in names:
-#                     if n1 in gf_vars and n2 in gf_vars:
-#                         init_args[attr[0]] = gf_vars[n1][:]
-#                         init_args[attr[1]] = gf_vars[n2][:]
-#                         break
-#         else:
-#             for n, v in grid_topology.items():
-#                 if n in center_attrs + edge1_attrs + edge2_attrs and v in gf_vars:
-#                     init_args[n] = gf_vars[v][:]
-#         return init_args, gf_vars
-
-
-# Grid = PyGrid
-=======
-        # Generate variables
-        if self.nc_dataset is not None:
-            for varname, v in self.nc_dataset.variables.items():
-                name = v.long_name if hasattr(v, 'long_name') else v.name
-                self.variables[varname] = Variable.from_netCDF(dataset=self.nc_dataset,
-                                                               name=name,
-                                                               varname=varname,
-                                                               grid=self.grid,
-                                                               )
 
 
 class Grid(object):
@@ -618,7 +332,4 @@
             for n, v in grid_topology.items():
                 if n in center_attrs + edge1_attrs + edge2_attrs and v in gf_vars:
                     init_args[n] = gf_vars[v][:]
-        return init_args, gf_vars
-
-from .variable import Variable
->>>>>>> 83122133
+        return init_args, gf_vars