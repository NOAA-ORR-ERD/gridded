--- conflicted
+++ resolved
@@ -53,183 +53,6 @@
             self.variables = variables
 
 
-<<<<<<< HEAD
-=======
-class Variable():
-    """
-    Variable object: represents a field of values associated with the grid.
-
-    Abstractly, it is usually a scalar physical property such a temperature,
-    salinity that varies over a the domain of the model.
-
-
-    This more or less maps to a variable in a netcdf file, but does not have
-    to come from a netcdf file, and this provides and abstraction where the
-    user can access the value in world coordinates, interpolated from the grid.
-
-    It holds a reference to its own grid object, and its data.
-
-    most common methods:
-
-
-
-    object attributes:
-
-    .data = array-like object holding the actual data
-    .attrs = attribures  of the variable -- the netdf variable attributes if they exist
-
-    """
-    def __init__(self, name, data, attributes=None):
-        """
-        create a Variable object
-
-        :param name: the name of the variable (depth, u_velocity, etc.).
-                     Matches the variable name when loaded from a netcdf file.
-        :type name: string
-
-        # :param location: the type of grid element the data is associated with:
-        #                  'node', 'edge', or 'face'
-
-        :param data: The data itself
-        :type data: an array-like object: e.g. numpy array, netCDF4 variable object, etc.
-        """
-
-        self.name = name
-
-        self.attrs = {} if attributes is None else attributes
-        # if the data is a netcdf variable, pull the attributes from there
-        try:
-            for attr in data.ncattrs():
-                self.attrs[attr] = data.getncattr(attr)
-        except AttributeError:  # must not be a netcdf variable
-            pass
-
-        if data is None:
-            # Could be any data type, but we'll default to float
-            self._data = np.zeros((0,), dtype=np.float64)
-        else:
-            self._data = asarraylike(data)
-
-
-
-# # pulled from pyugrid -- for example code
-# class UVar(object):
-#     """
-#     A class to hold a variable associated with the UGrid. Data can be on the
-#     nodes, edges, etc. -- "UGrid Variable"
-
-#     It holds an array of the data, as well as the attributes associated
-#     with that data  -- this is mapped to a netcdf variable with
-#     attributes(attributes get stored in the netcdf file)
-#     """
-
-#     def __init__(self, name, location, data=None, attributes=None):
-#         """
-#         create a UVar object
-#         :param name: the name of the variable (depth, u_velocity, etc.)
-#         :type name: string
-
-#         :param location: the type of grid element the data is associated with:
-#                          'node', 'edge', or 'face'
-
-#         :param data: The data itself
-#         :type data: 1-d numpy array or array-like object ().
-#                     If you have a list or tuple, it should be something that can be
-#                     converted to a numpy array (list, etc.)
-#         """
-#         self.name = name
-
-#         if location not in ['node', 'edge', 'face', 'boundary']:
-#             raise ValueError("location must be one of: "
-#                              "'node', 'edge', 'face', 'boundary'")
-
-#         self.location = location
-
-#         if data is None:
-#             # Could be any data type, but we'll default to float
-#             self._data = np.zeros((0,), dtype=np.float64)
-#         else:
-#             self._data = asarraylike(data)
-
-#         # FixMe: we need a separate attribute dict -- we really do'nt want all this
-#         #        getting mixed up with the python object attributes
-#         self.attributes = {} if attributes is None else attributes
-#         # if the data is a netcdf variable, pull the attributes from there
-#         try:
-#             for attr in data.ncattrs():
-#                 self.attributes[attr] = data.getncattr(attr)
-#         except AttributeError:  # must not be a netcdf variable
-#             pass
-
-#         self._cache = OrderedDict()
-
-#     # def update_attrs(self, attrs):
-#     #     """
-#     #     update the attributes of the UVar object
-
-#     #     :param attr: Dict containing attributes to be added to the object
-#     #     """
-#     #     for key, val in attrs.items():
-#     #         setattr(self, key, val)
-
-#     @property
-#     def data(self):
-#         return self._data
-
-#     @data.setter
-#     def data(self, data):
-#         self._data = asarraylike(data)
-
-#     @data.deleter
-#     def data(self):
-#         self._data = self._data = np.zeros((0,), dtype=np.float64)
-
-#     @property
-#     def shape(self):
-#         return self.data.shape
-
-#     @property
-#     def max(self):
-#         return np.max(self._data)
-
-#     @property
-#     def min(self):
-#         return np.min(self._data)
-
-#     @property
-#     def dtype(self):
-#         return self.data.dtype
-
-#     @property
-#     def ndim(self):
-#         return self.data.ndim
-
-#     def __getitem__(self, item):
-#         """
-#         Transfers responsibility to the data's __getitem__ if not cached
-#         """
-#         rv = None
-#         if str(item) in self._cache:
-#             rv = self._cache[str(item)]
-#         else:
-#             rv = self._data.__getitem__(item)
-#             self._cache[str(item)] = rv
-#             if len(self._cache) > 3:
-#                 self._cache.popitem(last=False)
-#         return rv
-
-#     def __str__(self):
-#         print("in __str__, data is:", self.data)
-#         msg = ("UVar object: {0:s}, on the {1:s}s, and {2:d} data "
-#                "points\nAttributes: {3}").format
-#         return msg(self.name, self.location, len(self.data), self.attributes)
-
-#     def __len__(self):
-#         return len(self.data)
-
-
-
->>>>>>> 6a0790fa
 class PyGrid(object):
     _def_count = 0
 
